--- conflicted
+++ resolved
@@ -79,7 +79,6 @@
 // - string: Simple text content (backward compatible)
 // - []ContentBlock: Structured content with multiple blocks (text, image, files, etc.)
 type ChatMessage struct {
-<<<<<<< HEAD
 	Role       string      `json:"role"`
 	Content    interface{} `json:"content,omitempty"` // string or []ContentBlock
 	ToolCalls  []ToolCall  `json:"tool_calls,omitempty"`
@@ -110,15 +109,6 @@
 
 	// Allow arbitrary fields for extensibility
 	Extra map[string]interface{} `json:"-"` // Not serialized, for internal use
-=======
-	Role       string     `json:"role"`
-	Content    string     `json:"content,omitempty"`
-	ToolCalls  []ToolCall `json:"tool_calls,omitempty"`
-	ToolCallID string     `json:"tool_call_id,omitempty"` // For tool response messages
-
-	// Cache control for prompt caching
-	CacheControl map[string]interface{} `json:"cache_control,omitempty"`
->>>>>>> c69d88bf
 }
 
 // ToolCall represents a function call made by the model.
