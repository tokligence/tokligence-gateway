--- conflicted
+++ resolved
@@ -27,18 +27,15 @@
     MaxTokens   *int              `json:"max_tokens,omitempty"`
     // Optional: pass-through response_format for JSON mode and schemas
     ResponseFormat map[string]interface{} `json:"response_format,omitempty"`
-<<<<<<< HEAD
     // Advanced features for Anthropic translation
     WebSearchOptions *WebSearchOptions `json:"web_search_options,omitempty"` // Web search configuration
     ReasoningEffort  string            `json:"reasoning_effort,omitempty"`   // "low", "medium", "high"
     Thinking         *ThinkingConfig   `json:"thinking,omitempty"`           // Thinking/reasoning configuration
-=======
 
     // P0.5 Quick Fields - Simple additions for translation library compatibility
     MaxCompletionTokens *int   `json:"max_completion_tokens,omitempty"` // Alternative to max_tokens
     ParallelToolCalls   *bool  `json:"parallel_tool_calls,omitempty"`   // Control parallel tool execution
     User                string `json:"user,omitempty"`                  // User ID for tracking/logging
->>>>>>> e8e6bd8b
 }
 
 // Tool represents a function that the model can call (Chat Completions API format).
