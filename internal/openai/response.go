--- conflicted
+++ resolved
@@ -27,18 +27,15 @@
 		Type       string                 `json:"type"` // "text", "json_object", "json_schema"
 		JsonSchema map[string]interface{} `json:"json_schema,omitempty"`
 	} `json:"response_format,omitempty"`
-<<<<<<< HEAD
 	// Advanced features for Anthropic translation
 	WebSearchOptions *WebSearchOptions `json:"web_search_options,omitempty"` // Web search configuration
 	ReasoningEffort  string            `json:"reasoning_effort,omitempty"`   // "low", "medium", "high"
 	Thinking         *ThinkingConfig   `json:"thinking,omitempty"`           // Thinking/reasoning configuration
-=======
 
 	// P0.5 Quick Fields - Simple additions for translation library compatibility
 	MaxCompletionTokens *int   `json:"max_completion_tokens,omitempty"` // Alternative to max_tokens/max_output_tokens
 	ParallelToolCalls   *bool  `json:"parallel_tool_calls,omitempty"`   // Control parallel tool execution
 	User                string `json:"user,omitempty"`                  // User ID for tracking/logging
->>>>>>> e8e6bd8b
 }
 
 // ResponseTool represents a tool in Response API format (flat structure).
