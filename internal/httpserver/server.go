package httpserver

import (
	"bytes"
	"context"
	"encoding/json"
	"errors"
	"fmt"
	"io"
	"log"
	"net/http"
	"os"
	"strconv"
	"strings"
	"sync"
	"time"

	"github.com/go-chi/chi/v5"
	"github.com/go-chi/chi/v5/middleware"
	"github.com/google/uuid"

	"github.com/tokligence/tokligence-gateway/internal/adapter"
	adapterrouter "github.com/tokligence/tokligence-gateway/internal/adapter/router"
	"github.com/tokligence/tokligence-gateway/internal/auth"
    translationhttp "github.com/tokligence/tokligence-gateway/internal/translation/adapterhttp"
	"github.com/tokligence/tokligence-gateway/internal/client"
	"github.com/tokligence/tokligence-gateway/internal/hooks"
	anthpkg "github.com/tokligence/tokligence-gateway/internal/httpserver/anthropic"
	openairesp "github.com/tokligence/tokligence-gateway/internal/httpserver/openai/responses"
	"github.com/tokligence/tokligence-gateway/internal/httpserver/protocol"
	tooladapter "github.com/tokligence/tokligence-gateway/internal/httpserver/tool_adapter"
	"github.com/tokligence/tokligence-gateway/internal/ledger"
	"github.com/tokligence/tokligence-gateway/internal/openai"
	translationhttp "github.com/tokligence/tokligence-gateway/internal/translation/adapterhttp"
	"github.com/tokligence/tokligence-gateway/internal/userstore"
)

var (
	defaultFacadeEndpointKeys    = []string{"openai_core", "openai_responses", "anthropic", "admin", "health"}
	defaultOpenAIEndpointKeys    = []string{"openai_core", "health"}
	defaultAnthropicEndpointKeys = []string{"anthropic", "health"}
	defaultAdminEndpointKeys     = []string{"admin", "health"}
)

// GatewayFacade describes the gateway methods required by the HTTP layer.
type GatewayFacade interface {
	Account() (*client.User, *client.ProviderProfile)
	EnsureAccount(ctx context.Context, email string, roles []string, displayName string) (*client.User, *client.ProviderProfile, error)
	ListProviders(ctx context.Context) ([]client.ProviderProfile, error)
	ListServices(ctx context.Context, providerID *int64) ([]client.ServiceOffering, error)
	ListMyServices(ctx context.Context) ([]client.ServiceOffering, error)
	UsageSnapshot(ctx context.Context) (client.UsageSummary, error)
	MarketplaceAvailable() bool
	SetLocalAccount(user client.User, provider *client.ProviderProfile)
}

// Server exposes REST endpoints for the Tokligence Gateway.
type Server struct {
	gateway               GatewayFacade
	adapter               adapter.ChatAdapter
	embeddingAdapter      adapter.EmbeddingAdapter
	ledger                ledger.Store
	auth                  *auth.Manager
	identity              userstore.Store
	rootAdmin             *userstore.User
	hooks                 *hooks.Dispatcher
	enableAnthropicNative bool
	// passthrough + upstream configs
<<<<<<< HEAD
	anthAPIKey  string
	anthBaseURL string
	anthVersion string
=======
	anthPassthroughEnabled bool
	anthAPIKey             string
	anthBaseURL            string
	anthVersion            string
>>>>>>> 0fbd760c
	openaiAPIKey           string
	openaiBaseURL          string
	// tool bridge behavior
	openaiToolBridgeStreamEnabled bool
	anthropicForceSSE             bool
	anthropicTokenCheckEnabled    bool
	anthropicMaxTokens            int
	authDisabled                  bool
	// logging
<<<<<<< HEAD
	logger   *log.Logger
	logLevel string
	// in-process sidecar handler
	sidecarMsgsHandler http.Handler
	sidecarModelMap    string
	// Work mode: controls passthrough vs translation globally
	// - auto: choose based on endpoint+model match
	// - passthrough: only allow passthrough/delegation, reject translation
	// - translation: only allow translation, reject passthrough
	workMode string // auto|passthrough|translation
	// streaming options
	responsesStreamAggregate bool
	ssePingInterval          time.Duration
	modelRouter              *adapterrouter.Router
	responsesTranslator      *openairesp.Translator
	// endpoint selection per port
	facadeEndpointKeys    []string
	openaiEndpointKeys    []string
	anthropicEndpointKeys []string
	adminEndpointKeys     []string
	// response API sessions
	responsesSessionsMu sync.Mutex
	responsesSessions   map[string]*responseSession
	// tool adapter for API compatibility
	toolAdapter *tooladapter.Adapter
}

type bridgeExecResult struct {
	response         anthpkg.NativeResponse
=======
    logger   *log.Logger
    logLevel string
    // in-process sidecar handler
    sidecarMsgsHandler http.Handler
}

type bridgeExecResult struct {
	response         anthropicNativeResponse
>>>>>>> 0fbd760c
	promptTokens     int
	completionTokens int
}

type bridgeUpstreamError struct {
	status int
	body   []byte
}

func (e bridgeUpstreamError) Error() string {
	if len(e.body) == 0 {
		return fmt.Sprintf("openai bridge upstream status %d", e.status)
	}
	preview := string(previewBytes(e.body, 256))
	return fmt.Sprintf("openai bridge upstream status %d: %s", e.status, preview)
}

// New constructs a Server with the required dependencies.
func New(gateway GatewayFacade, chatAdapter adapter.ChatAdapter, store ledger.Store, authManager *auth.Manager, identity userstore.Store, rootAdmin *userstore.User, dispatcher *hooks.Dispatcher, enableAnthropicNative bool) *Server {
	var rootCopy *userstore.User
	if rootAdmin != nil {
		copy := *rootAdmin
		copy.Email = strings.TrimSpace(strings.ToLower(copy.Email))
		rootCopy = &copy
	}

	// Check if chat adapter also supports embeddings
	var embAdapter adapter.EmbeddingAdapter
	if ea, ok := chatAdapter.(adapter.EmbeddingAdapter); ok {
		embAdapter = ea
	}

<<<<<<< HEAD
	server := &Server{
		gateway:               gateway,
		adapter:               chatAdapter,
		embeddingAdapter:      embAdapter,
		ledger:                store,
		auth:                  authManager,
		identity:              identity,
		rootAdmin:             rootCopy,
		hooks:                 dispatcher,
		enableAnthropicNative: enableAnthropicNative,
		responsesTranslator:   openairesp.NewTranslator(),
		responsesSessions:     make(map[string]*responseSession),
		toolAdapter:           tooladapter.NewAdapter(),
	}
	if rt, ok := chatAdapter.(*adapterrouter.Router); ok {
		server.modelRouter = rt
	}

	server.SetEndpointConfig(nil, nil, nil, nil)
=======
	server := &Server{gateway: gateway, adapter: chatAdapter, embeddingAdapter: embAdapter, ledger: store, auth: authManager, identity: identity, rootAdmin: rootCopy, hooks: dispatcher, enableAnthropicNative: enableAnthropicNative}
>>>>>>> 0fbd760c

	return server
}

// Router returns a configured chi router for embedding in HTTP servers.
func (s *Server) Router() http.Handler {
	r := s.newBaseRouter()

	r.Route("/api/v1", func(api chi.Router) {
		api.Post("/auth/login", s.handleAuthLogin)
		api.Post("/auth/verify", s.handleAuthVerify)

		api.Group(func(private chi.Router) {
			if s.auth != nil && !s.authDisabled {
				private.Use(s.sessionMiddleware)
			}
			private.Get("/profile", s.handleProfile)
			private.Get("/providers", s.handleProviders)
			private.Get("/services", s.handleServices)
			private.Get("/usage/summary", s.handleUsageSummary)
			private.Get("/usage/logs", s.handleUsageLogs)
		})

	})

<<<<<<< HEAD
	s.registerEndpointKeys(r, s.facadeEndpointKeys...)
	return r
}

func (s *Server) newBaseRouter() *chi.Mux {
	r := chi.NewRouter()
	r.Use(middleware.RequestID)
	r.Use(middleware.RealIP)
	r.Use(middleware.Logger)
	r.Use(middleware.Recoverer)
	return r
=======
	r.Post("/v1/chat/completions", s.handleChatCompletions)
	r.Get("/v1/models", s.handleModels)
	r.Post("/v1/embeddings", s.handleEmbeddings)

	// Native provider endpoints (Anthropic-compatible)
	if s.enableAnthropicNative {
		r.Post("/anthropic/v1/messages", s.handleAnthropicMessages)
		// Minimal support for Claude clients that call count_tokens
		r.Post("/anthropic/v1/messages/count_tokens", s.handleAnthropicCountTokens)
	}

	return r
}

// handleAnthropicCountTokens provides a minimal implementation of the
// Anthropic-compatible count_tokens endpoint used by some clients (e.g. Claude Code)
// to budget max_tokens. It estimates tokens using a simple heuristic (4 chars ≈ 1 token).
func (s *Server) handleAnthropicCountTokens(w http.ResponseWriter, r *http.Request) {
    rawBody, _ := io.ReadAll(r.Body)
    _ = r.Body.Close()
    var req anthropicNativeRequest
    if err := json.NewDecoder(bytes.NewReader(rawBody)).Decode(&req); err != nil {
        s.respondError(w, http.StatusBadRequest, err)
        return
    }
    totalChars := 0
    if sys := extractSystemText(req.System); strings.TrimSpace(sys) != "" { totalChars += len(sys) }
    for _, m := range req.Messages {
        for _, b := range m.Content.Blocks {
            switch strings.ToLower(b.Type) {
            case "text":
                totalChars += len(b.Text)
            case "tool_use":
                if b.Input != nil { if bs, err := json.Marshal(b.Input); err == nil { totalChars += len(bs) } }
            case "tool_result":
                if b.Text != "" { totalChars += len(b.Text) }
                for _, sub := range b.Content { if strings.EqualFold(sub.Type, "text") { totalChars += len(sub.Text) } }
            }
        }
    }
    tokens := totalChars/4 + 1
    if tokens < len(req.Messages)*2 { tokens = len(req.Messages) * 2 }
    if s.isDebug() { s.debugf("anthropic.count_tokens: model=%s input_chars=%d input_tokens~=%d", req.Model, totalChars, tokens) }
    s.respondJSON(w, http.StatusOK, map[string]any{"input_tokens": tokens})
}

// SetUpstreams configures upstream credentials and mode toggles for native endpoints and bridges.
func (s *Server) SetUpstreams(openaiKey, openaiBase string, anthKey, anthBase, anthVer string, anthPassthrough bool, openaiToolBridgeStream bool, forceSSE bool, tokenCheck bool, maxTokens int, openaiCompletionMax int) {
	s.openaiAPIKey = strings.TrimSpace(openaiKey)
	s.openaiBaseURL = strings.TrimRight(strings.TrimSpace(openaiBase), "/")
	if s.openaiBaseURL == "" {
		s.openaiBaseURL = "https://api.openai.com/v1"
	}
	s.anthAPIKey = strings.TrimSpace(anthKey)
	s.anthBaseURL = strings.TrimRight(strings.TrimSpace(anthBase), "/")
	if s.anthBaseURL == "" {
		s.anthBaseURL = "https://api.anthropic.com"
	}
	s.anthVersion = strings.TrimSpace(anthVer)
	if s.anthVersion == "" {
		s.anthVersion = "2023-06-01"
	}
	s.anthPassthroughEnabled = anthPassthrough
	s.openaiToolBridgeStreamEnabled = openaiToolBridgeStream
	s.anthropicForceSSE = forceSSE
	s.anthropicTokenCheckEnabled = tokenCheck
    s.anthropicMaxTokens = maxTokens

    // Build an in-process sidecar messages handler for the Anthropic endpoint
    // so we avoid duplicating proxy logic. This mirrors the proven sidecar behavior.
    scfg := translationhttp.Config{
        OpenAIBaseURL:      s.openaiBaseURL,
        OpenAIAPIKey:       s.openaiAPIKey,
        AnthropicBaseURL:   s.anthBaseURL,
        AnthropicAPIKey:    s.anthAPIKey,
        AnthropicVersion:   s.anthVersion,
        DefaultOpenAIModel: "gpt-4o",
        MaxTokensCap:       openaiCompletionMax,
    }
    s.sidecarMsgsHandler = translationhttp.NewMessagesHandler(scfg, http.DefaultClient)
}

func (s *Server) SetAuthDisabled(disabled bool) {
	s.authDisabled = disabled
	if disabled && s.isDebug() {
		s.debugf("authorization disabled via configuration")
	}
}

// SetLogger configures server-level logger and verbosity ("debug", "info", ...).
func (s *Server) SetLogger(level string, logger *log.Logger) {
	s.logLevel = strings.ToLower(strings.TrimSpace(level))
	if logger != nil {
		s.logger = logger
	}
}

// SetBridgeSessionConfig configures the bridge session manager
func (s *Server) SetBridgeSessionConfig(enabled bool, ttl string, maxCount int) error {
	// Session-based deduplication is intentionally disabled for stateless bridging.
	// This method is kept as a no-op to preserve config compatibility.
	if s.isDebug() {
		s.debugf("Bridge session manager disabled (stateless mode). Requested enabled=%v ttl=%s max=%d", enabled, ttl, maxCount)
	}
	return nil
}

func (s *Server) isDebug() bool { return s.logLevel == "debug" }
func (s *Server) debugf(format string, args ...any) {
	if s.logger != nil && s.isDebug() {
		s.logger.Printf("DEBUG "+format, args...)
	}
}

func (s *Server) recordBridgeLedger(ctx context.Context, memo string, promptTokens, completionTokens int, sessionUser *userstore.User, apiKey *userstore.APIKey) {
	if s.ledger == nil {
		return
	}
	var uid int64
	if sessionUser != nil {
		uid = sessionUser.ID
	} else if user, _ := s.gateway.Account(); user != nil {
		uid = user.ID
	}
	if uid == 0 {
		return
	}
	entry := ledger.Entry{
		UserID:           uid,
		PromptTokens:     int64(promptTokens),
		CompletionTokens: int64(completionTokens),
		Direction:        ledger.DirectionConsume,
		Memo:             memo,
	}
	if apiKey != nil {
		id := apiKey.ID
		entry.APIKeyID = &id
	}
	_ = s.ledger.Record(ctx, entry)
}

func (s *Server) handleProfile(w http.ResponseWriter, r *http.Request) {
	info := sessionFromContext(r.Context())
	user, provider := s.gateway.Account()
	if info != nil && info.clientUser != nil {
		user = info.clientUser
	}
	if user == nil {
		s.respondError(w, http.StatusServiceUnavailable, errors.New("gateway not initialised"))
		return
	}

	s.respondJSON(w, http.StatusOK, map[string]any{
		"user":        user,
		"provider":    provider,
		"marketplace": map[string]any{"connected": s.gateway.MarketplaceAvailable()},
	})
>>>>>>> 0fbd760c
}

func (s *Server) registerEndpoints(r chi.Router, endpoints ...protocol.Endpoint) {
	for _, ep := range endpoints {
		if ep == nil {
			continue
		}
		s.debugf("registering endpoint %s", ep.Name())
		for _, route := range ep.Routes() {
			r.Method(route.Method, route.Path, route.Handler)
		}
	}
}

func (s *Server) registerEndpointKeys(r chi.Router, keys ...string) int {
	if len(keys) == 0 {
		return 0
	}
	var endpoints []protocol.Endpoint
	seen := make(map[string]struct{}, len(keys))
	for _, key := range keys {
		key = strings.ToLower(strings.TrimSpace(key))
		if key == "" {
			continue
		}
<<<<<<< HEAD
		if _, ok := seen[key]; ok {
			continue
=======
		s.respondJSON(w, http.StatusOK, map[string]any{"summary": summary})
		return
	}
	summary, err := s.gateway.UsageSnapshot(r.Context())
	if err != nil {
		s.respondError(w, http.StatusBadGateway, err)
		return
	}
	s.respondJSON(w, http.StatusOK, map[string]any{"summary": summary})
}

func (s *Server) handleChatCompletions(w http.ResponseWriter, r *http.Request) {
	var (
		sessionUser *userstore.User
		apiKey      *userstore.APIKey
	)
	if s.identity != nil && !s.authDisabled {
		var err error
		sessionUser, apiKey, err = s.authenticateAPIKeyRequest(r)
		if err != nil {
			s.respondError(w, http.StatusUnauthorized, err)
			return
>>>>>>> 0fbd760c
		}
		seen[key] = struct{}{}
		if ep := s.endpointByKey(key); ep != nil {
			endpoints = append(endpoints, ep)
		} else if s.isDebug() {
			s.debugf("endpoint %s unavailable, skipping registration", key)
		}
	}
	if len(endpoints) == 0 {
		return 0
	}
<<<<<<< HEAD
	s.registerEndpoints(r, endpoints...)
	return len(endpoints)
}

func (s *Server) endpointByKey(key string) protocol.Endpoint {
	switch key {
	case "openai", "openai_core", "openai-chat", "openai_default":
		return newOpenAIEndpoint(s)
	case "responses", "openai_responses":
		return newResponsesEndpoint(s)
	case "anthropic":
		if s.enableAnthropicNative {
			return newAnthropicEndpoint(s)
=======
	// Streaming branch
	if req.Stream {
		if sa, ok := s.adapter.(adapter.StreamingChatAdapter); ok {
                w.Header().Set("Content-Type", "text/event-stream; charset=utf-8")
			w.Header().Set("Cache-Control", "no-cache")
			w.Header().Set("Connection", "keep-alive")
			flusher, _ := w.(http.Flusher)

			ch, err := sa.CreateCompletionStream(r.Context(), req)
			if err != nil {
				s.respondError(w, http.StatusBadGateway, err)
				return
			}
			// Stream loop
			enc := json.NewEncoder(w)
			// Approximate accounting for streaming
			var completionChars int
			approxPromptTokens := approximatePromptTokens(req)
			for ev := range ch {
				if ev.Error != nil {
					// End the stream on error
					_, _ = io.WriteString(w, "data: {\"error\": \"stream error\"}\n\n")
					if flusher != nil {
						flusher.Flush()
					}
					return
				}
				if ev.Chunk != nil {
					// Encode chunk payload following OpenAI SSE semantics
					completionChars += len(ev.Chunk.GetDelta().Content)
					_, _ = io.WriteString(w, "data: ")
					if err := enc.Encode(ev.Chunk); err != nil {
						return
					}
					_, _ = io.WriteString(w, "\n")
					if flusher != nil {
						flusher.Flush()
					}
				}
			}
			// Finish signal
			_, _ = io.WriteString(w, "data: [DONE]\n\n")
			if flusher != nil {
				flusher.Flush()
			}
			// Record ledger if enabled
			if s.ledger != nil {
				var ledgerUserID int64
				if sessionUser != nil {
					ledgerUserID = sessionUser.ID
				} else if user, _ := s.gateway.Account(); user != nil {
					ledgerUserID = user.ID
				}
				if ledgerUserID != 0 {
					entry := ledger.Entry{
						UserID:           ledgerUserID,
						ServiceID:        0,
						PromptTokens:     int64(approxPromptTokens),
						CompletionTokens: int64(completionChars / 4),
						Direction:        ledger.DirectionConsume,
						Memo:             "chat.completions(stream)",
					}
					if apiKey != nil {
						id := apiKey.ID
						entry.APIKeyID = &id
					}
					_ = s.ledger.Record(r.Context(), entry)
				}
			}
			return
		}
		// If adapter doesn't support streaming, fall back to non-streaming
	}

	resp, err := s.adapter.CreateCompletion(r.Context(), req)
	if err != nil {
		s.respondError(w, http.StatusBadGateway, err)
		return
	}
	if s.ledger != nil {
		var ledgerUserID int64
		if sessionUser != nil {
			ledgerUserID = sessionUser.ID
		} else if user, _ := s.gateway.Account(); user != nil {
			ledgerUserID = user.ID
		}
		if ledgerUserID != 0 {
			entry := ledger.Entry{
				UserID:           ledgerUserID,
				ServiceID:        0,
				PromptTokens:     int64(resp.Usage.PromptTokens),
				CompletionTokens: int64(resp.Usage.CompletionTokens),
				Direction:        ledger.DirectionConsume,
				Memo:             "chat.completions",
			}
			if apiKey != nil {
				id := apiKey.ID
				entry.APIKeyID = &id
			}
			_ = s.ledger.Record(r.Context(), entry)
>>>>>>> 0fbd760c
		}
		return nil
	case "admin":
		return newAdminEndpoint(s)
	case "health", "status":
		return newHealthEndpoint(s)
	default:
		return nil
	}
}

func (s *Server) wrapAdminHandler(fn http.HandlerFunc) http.Handler {
	var handler http.Handler = fn
	handler = s.requireRootAdmin(handler)
	if s.auth != nil && !s.authDisabled {
		handler = s.sessionMiddleware(handler)
	}
	return handler
}

func (s *Server) RouterOpenAI() http.Handler {
	if len(s.openaiEndpointKeys) == 0 {
		return nil
	}
	r := s.newBaseRouter()
	if s.registerEndpointKeys(r, s.openaiEndpointKeys...) == 0 {
		return nil
	}
	return r
}

func (s *Server) RouterAnthropic() http.Handler {
	if !s.enableAnthropicNative {
		return nil
	}
	if len(s.anthropicEndpointKeys) == 0 {
		return nil
	}
	r := s.newBaseRouter()
	if s.registerEndpointKeys(r, s.anthropicEndpointKeys...) == 0 {
		return nil
	}
	return r
}

func (s *Server) RouterAdmin() http.Handler {
	if len(s.adminEndpointKeys) == 0 {
		return nil
	}
	r := s.newBaseRouter()
	if s.registerEndpointKeys(r, s.adminEndpointKeys...) == 0 {
		return nil
	}
	return r
}

// handleAnthropicCountTokens provides a minimal implementation of the
// Anthropic-compatible count_tokens endpoint used by some clients (e.g. Claude Code)
// to budget max_tokens. It estimates tokens using a simple heuristic (4 chars ≈ 1 token).
func (s *Server) handleAnthropicCountTokens(w http.ResponseWriter, r *http.Request) {
	rawBody, _ := io.ReadAll(r.Body)
	_ = r.Body.Close()
	var req anthpkg.NativeRequest
	if err := json.NewDecoder(bytes.NewReader(rawBody)).Decode(&req); err != nil {
		s.respondError(w, http.StatusBadRequest, err)
		return
	}
	totalChars := 0
	if sys := anthpkg.ExtractSystemText(req.System); strings.TrimSpace(sys) != "" {
		totalChars += len(sys)
	}
	for _, m := range req.Messages {
		for _, b := range m.Content.Blocks {
			switch strings.ToLower(b.Type) {
			case "text":
				totalChars += len(b.Text)
			case "tool_use":
				if b.Input != nil {
					if bs, err := json.Marshal(b.Input); err == nil {
						totalChars += len(bs)
					}
				}
			case "tool_result":
				if b.Text != "" {
					totalChars += len(b.Text)
				}
				for _, sub := range b.Content {
					if strings.EqualFold(sub.Type, "text") {
						totalChars += len(sub.Text)
					}
				}
			}
		}
	}
	tokens := totalChars/4 + 1
	if tokens < len(req.Messages)*2 {
		tokens = len(req.Messages) * 2
	}
	if s.isDebug() {
		s.debugf("anthropic.count_tokens: model=%s input_chars=%d input_tokens~=%d", req.Model, totalChars, tokens)
	}
	s.respondJSON(w, http.StatusOK, map[string]any{"input_tokens": tokens})
}

func (s *Server) HandleEmbeddings(w http.ResponseWriter, r *http.Request) {
	s.handleEmbeddings(w, r)
}

func (s *Server) HandleModels(w http.ResponseWriter, r *http.Request) {
	s.handleModels(w, r)
}

func (s *Server) HandleAnthropicMessages(w http.ResponseWriter, r *http.Request) {
	s.handleAnthropicMessages(w, r)
}

func (s *Server) HandleAnthropicCountTokens(w http.ResponseWriter, r *http.Request) {
	s.handleAnthropicCountTokens(w, r)
}

func (s *Server) HandleHealth(w http.ResponseWriter, r *http.Request) {
	payload := map[string]any{
		"status":           "ok",
		"time":             time.Now().UTC().Format(time.RFC3339),
		"anthropic_native": s.enableAnthropicNative,
		"work_mode":        s.workMode,
	}
	if s.modelRouter != nil {
		payload["adapters"] = s.modelRouter.ListAdapters()
		payload["routes"] = s.modelRouter.ListRoutes()
	}
	s.respondJSON(w, http.StatusOK, payload)
}

func normalizeEndpointKeys(list []string, defaults []string) []string {
	if len(list) == 0 {
		list = defaults
	}
	seen := make(map[string]struct{}, len(list))
	out := make([]string, 0, len(list))
	for _, key := range list {
		key = strings.ToLower(strings.TrimSpace(key))
		if key == "" {
			continue
		}
		if _, ok := seen[key]; ok {
			continue
		}
		seen[key] = struct{}{}
		out = append(out, key)
	}
	return out
}

// SetEndpointConfig configures which endpoint bundles are exposed on each port.
func (s *Server) SetEndpointConfig(facade, openai, anthropic, admin []string) {
	s.facadeEndpointKeys = normalizeEndpointKeys(facade, defaultFacadeEndpointKeys)
	s.openaiEndpointKeys = normalizeEndpointKeys(openai, defaultOpenAIEndpointKeys)
	s.anthropicEndpointKeys = normalizeEndpointKeys(anthropic, defaultAnthropicEndpointKeys)
	s.adminEndpointKeys = normalizeEndpointKeys(admin, defaultAdminEndpointKeys)
}

// SetUpstreams configures upstream credentials and mode toggles for native endpoints and bridges.
func (s *Server) SetUpstreams(openaiKey, openaiBase string, anthKey, anthBase, anthVer string, openaiToolBridgeStream bool, forceSSE bool, tokenCheck bool, maxTokens int, openaiCompletionMax int, sidecarModelMap string) {
	s.openaiAPIKey = strings.TrimSpace(openaiKey)
	s.openaiBaseURL = strings.TrimRight(strings.TrimSpace(openaiBase), "/")
	if s.openaiBaseURL == "" {
		s.openaiBaseURL = "https://api.openai.com/v1"
	}
	s.anthAPIKey = strings.TrimSpace(anthKey)
	s.anthBaseURL = strings.TrimRight(strings.TrimSpace(anthBase), "/")
	if s.anthBaseURL == "" {
		s.anthBaseURL = "https://api.anthropic.com"
	}
	s.anthVersion = strings.TrimSpace(anthVer)
	if s.anthVersion == "" {
		s.anthVersion = "2023-06-01"
	}
	s.openaiToolBridgeStreamEnabled = openaiToolBridgeStream
	s.anthropicForceSSE = forceSSE
	s.anthropicTokenCheckEnabled = tokenCheck
	s.anthropicMaxTokens = maxTokens
	s.sidecarModelMap = sidecarModelMap
	// Streaming config from env (optional)
	switch strings.ToLower(strings.TrimSpace(os.Getenv("TOKLIGENCE_RESPONSES_STREAM_MODE"))) {
	case "aggregate", "agg", "buffered":
		s.responsesStreamAggregate = true
	default:
		s.responsesStreamAggregate = false
	}
	if v := strings.TrimSpace(os.Getenv("TOKLIGENCE_RESPONSES_SSE_PING_MS")); v != "" {
		if n, err := strconv.Atoi(v); err == nil && n > 0 {
			s.ssePingInterval = time.Duration(n) * time.Millisecond
		}
	}
	// Default to 2s for better keepalive (was 6s, but Codex needs frequent heartbeats)
	if s.ssePingInterval == 0 {
		s.ssePingInterval = 2 * time.Second
	}

	// Build an in-process sidecar messages handler for the Anthropic endpoint
	// so we avoid duplicating proxy logic. This mirrors the proven sidecar behavior.
	scfg := translationhttp.Config{
		OpenAIBaseURL:      s.openaiBaseURL,
		OpenAIAPIKey:       s.openaiAPIKey,
		AnthropicBaseURL:   s.anthBaseURL,
		AnthropicAPIKey:    s.anthAPIKey,
		AnthropicVersion:   s.anthVersion,
		ModelMap:           s.sidecarModelMap,
		DefaultOpenAIModel: "gpt-4o",
		MaxTokensCap:       openaiCompletionMax,
	}
	s.sidecarMsgsHandler = translationhttp.NewMessagesHandler(scfg, http.DefaultClient)
	if s.logger != nil {
		// count non-empty, non-comment lines with '=' present
		count := 0
		for _, line := range strings.Split(s.sidecarModelMap, "\n") {
			t := strings.TrimSpace(line)
			if t == "" || strings.HasPrefix(t, "#") || strings.HasPrefix(t, ";") {
				continue
			}
			if strings.Contains(t, "=") {
				count++
			}
		}
		s.logger.Printf("sidecar.model_map rules=%d", count)
	}
}

func (s *Server) SetAuthDisabled(disabled bool) {
	s.authDisabled = disabled
	if disabled && s.isDebug() {
		s.debugf("authorization disabled via configuration")
	}
}

// SetLogger configures server-level logger and verbosity ("debug", "info", ...).
func (s *Server) SetLogger(level string, logger *log.Logger) {
	s.logLevel = strings.ToLower(strings.TrimSpace(level))
	if logger != nil {
		s.logger = logger
	}
}

// SetBridgeSessionConfig configures the bridge session manager
func (s *Server) SetBridgeSessionConfig(enabled bool, ttl string, maxCount int) error {
	// Session-based deduplication is intentionally disabled for stateless bridging.
	// This method is kept as a no-op to preserve config compatibility.
	if s.isDebug() {
		s.debugf("Bridge session manager disabled (stateless mode). Requested enabled=%v ttl=%s max=%d", enabled, ttl, maxCount)
	}
	return nil
}

func (s *Server) isDebug() bool { return s.logLevel == "debug" }
func (s *Server) debugf(format string, args ...any) {
	if s.logger != nil && s.isDebug() {
		s.logger.Printf("DEBUG "+format, args...)
	}
}

// SetWorkMode configures the global work mode: auto|passthrough|translation
// - auto: automatically choose passthrough or translation based on endpoint+model match
// - passthrough: only allow direct passthrough/delegation, reject translation requests
// - translation: only allow translation, reject passthrough requests
func (s *Server) SetWorkMode(mode string) {
	m := strings.ToLower(strings.TrimSpace(mode))
	switch m {
	case "auto", "passthrough", "translation":
		s.workMode = m
	default:
		s.workMode = "auto"
	}
}

// workModeDecision determines how to handle a request based on work mode, endpoint, and model.
// Returns (usePassthrough bool, err error)
// - usePassthrough=true means direct passthrough/delegation to upstream
// - usePassthrough=false means translation is needed
// - err != nil means request should be rejected with error
func (s *Server) workModeDecision(endpoint, model string) (bool, error) {
	// Determine native provider for endpoint
	var endpointProvider string
	switch endpoint {
	case "/v1/chat/completions", "/v1/embeddings":
		endpointProvider = "openai"
	case "/v1/messages":
		endpointProvider = "anthropic"
	case "/v1/responses":
		endpointProvider = "openai" // Responses API is OpenAI format
	default:
		endpointProvider = ""
	}

	// Determine provider for model via routing
	modelProvider := ""
	if s.modelRouter != nil {
		if adapterName, err := s.modelRouter.GetAdapterForModel(model); err == nil {
			modelProvider = strings.ToLower(strings.TrimSpace(adapterName))
		}
	}

	// Check if endpoint and model match (passthrough possible) or mismatch (translation needed)
	needsTranslation := (endpointProvider != "" && modelProvider != "" && endpointProvider != modelProvider)
	needsPassthrough := (endpointProvider != "" && modelProvider != "" && endpointProvider == modelProvider)

	mode := strings.ToLower(strings.TrimSpace(s.workMode))
	if mode == "" {
		mode = "auto"
	}

	switch mode {
	case "auto":
		// In auto mode, use passthrough if possible, otherwise translation
		return needsPassthrough, nil
	case "passthrough":
		// In passthrough mode, reject if translation is needed
		if needsTranslation {
			return false, fmt.Errorf("work_mode=passthrough does not support translation (endpoint=%s expects %s provider, but model=%s routes to %s provider); set work_mode=auto or work_mode=translation to enable translation", endpoint, endpointProvider, model, modelProvider)
		}
		return true, nil
	case "translation":
		// In translation mode, reject if passthrough is needed
		if needsPassthrough {
			return false, fmt.Errorf("work_mode=translation does not support passthrough (endpoint=%s and model=%s both use %s provider); set work_mode=auto or work_mode=passthrough to enable passthrough", endpoint, model, modelProvider)
		}
		return false, nil
	default:
		// Fallback to auto
		return needsPassthrough, nil
	}
}

func (s *Server) recordBridgeLedger(ctx context.Context, memo string, promptTokens, completionTokens int, sessionUser *userstore.User, apiKey *userstore.APIKey) {
	if s.ledger == nil {
		return
	}
	var uid int64
	if sessionUser != nil {
		uid = sessionUser.ID
	} else if user, _ := s.gateway.Account(); user != nil {
		uid = user.ID
	}
	if uid == 0 {
		return
	}
	entry := ledger.Entry{
		UserID:           uid,
		PromptTokens:     int64(promptTokens),
		CompletionTokens: int64(completionTokens),
		Direction:        ledger.DirectionConsume,
		Memo:             memo,
	}
	if apiKey != nil {
		id := apiKey.ID
		entry.APIKeyID = &id
	}
	_ = s.ledger.Record(ctx, entry)
}
func (s *Server) sessionMiddleware(next http.Handler) http.Handler {
	return http.HandlerFunc(func(w http.ResponseWriter, r *http.Request) {
		info, err := s.authenticateRequest(r)
		if err != nil {
			s.respondError(w, http.StatusUnauthorized, err)
			return
		}
		ctx := context.WithValue(r.Context(), sessionContextKey{}, info)
		next.ServeHTTP(w, r.WithContext(ctx))
	})
}

func (s *Server) authenticateRequest(r *http.Request) (*sessionInfo, error) {
	if s.identity == nil {
		return nil, errors.New("identity store unavailable")
	}

	if token := bearerToken(r.Header.Get("Authorization")); token != "" {
		key, user, err := s.identity.LookupAPIKey(r.Context(), token)
		if err != nil {
			return nil, err
		}
		if key == nil || user == nil || user.Status != userstore.StatusActive {
			return nil, errors.New("invalid api key")
		}
		clientUser := s.applySessionUser(user)
		return &sessionInfo{user: user, clientUser: clientUser, viaAPIKey: true}, nil
	}

	cookie, err := r.Cookie("tokligence_session")
	if err != nil || cookie.Value == "" {
		return nil, errors.New("missing session")
	}
	email, err := s.auth.ValidateToken(cookie.Value)
	if err != nil {
		return nil, err
	}
	email = strings.TrimSpace(strings.ToLower(email))
	var user *userstore.User
	if s.identity != nil {
		user, err = s.identity.FindByEmail(r.Context(), email)
		if err != nil {
			return nil, err
		}
	}
	if user == nil && s.rootAdmin != nil && strings.EqualFold(s.rootAdmin.Email, email) {
		user = &userstore.User{ID: s.rootAdmin.ID, Email: s.rootAdmin.Email, Role: userstore.RoleRootAdmin, Status: userstore.StatusActive}
	}
	if user == nil {
		return nil, errors.New("user not found")
	}
	if user.Status != userstore.StatusActive {
		return nil, errors.New("user inactive")
	}
	clientUser := s.applySessionUser(user)
	return &sessionInfo{user: user, clientUser: clientUser}, nil
}

func (s *Server) authenticateAPIKeyRequest(r *http.Request) (*userstore.User, *userstore.APIKey, error) {
	if s.authDisabled {
		return nil, nil, nil
	}
	if s.identity == nil {
		return nil, nil, errors.New("identity store unavailable")
	}
	token := bearerToken(r.Header.Get("Authorization"))
	if token == "" {
		token = strings.TrimSpace(r.Header.Get("X-API-Key"))
	}
	if token == "" {
		return nil, nil, errors.New("missing api key")
	}
	key, user, err := s.identity.LookupAPIKey(r.Context(), token)
	if err != nil {
		return nil, nil, err
	}
	if key == nil || user == nil || user.Status != userstore.StatusActive {
		return nil, nil, errors.New("invalid api key")
	}
	return user, key, nil
}

func (s *Server) applySessionUser(user *userstore.User) *client.User {
	if user == nil {
		return nil
	}
	roles := []string{}
	switch user.Role {
	case userstore.RoleRootAdmin:
		roles = append(roles, "root_admin", "consumer")
	case userstore.RoleGatewayAdmin:
		roles = append(roles, "gateway_admin", "consumer")
	default:
		roles = append(roles, "consumer")
	}
	cUser := client.User{
		ID:    user.ID,
		Email: user.Email,
		Roles: roles,
	}
	_, existingProvider := s.gateway.Account()
	s.gateway.SetLocalAccount(cUser, existingProvider)
	return &cUser
}

func (s *Server) requireRootAdmin(next http.Handler) http.Handler {
	return http.HandlerFunc(func(w http.ResponseWriter, r *http.Request) {
		info := sessionFromContext(r.Context())
		if info == nil || info.user == nil || info.user.Role != userstore.RoleRootAdmin {
			s.respondError(w, http.StatusForbidden, errors.New("admin access required"))
			return
		}
		next.ServeHTTP(w, r)
	})
}

func (s *Server) emitUserHook(ctx context.Context, eventType hooks.EventType, user *userstore.User) {
	if s.hooks == nil || user == nil {
		return
	}
	metadata := map[string]any{
		"email":        user.Email,
		"role":         user.Role,
		"display_name": user.DisplayName,
		"status":       user.Status,
	}
	evt := hooks.Event{
		ID:         uuid.NewString(),
		Type:       eventType,
		OccurredAt: time.Now().UTC(),
		UserID:     strconv.FormatInt(user.ID, 10),
		Metadata:   metadata,
	}
	_ = s.hooks.Emit(ctx, evt)
}

func sessionFromContext(ctx context.Context) *sessionInfo {
	info, _ := ctx.Value(sessionContextKey{}).(*sessionInfo)
	return info
}

func bearerToken(header string) string {
	header = strings.TrimSpace(header)
	if header == "" {
		return ""
	}
	if !strings.HasPrefix(strings.ToLower(header), "bearer ") {
		return ""
	}
	return strings.TrimSpace(header[7:])
}

func isDuplicateUserError(err error) bool {
	if err == nil {
		return false
	}
	return strings.Contains(strings.ToLower(err.Error()), "already exists")
}

func (s *Server) respondJSON(w http.ResponseWriter, status int, payload any) {
	if payload == nil {
		w.WriteHeader(status)
		return
	}
	w.Header().Set("Content-Type", "application/json")
	w.WriteHeader(status)
	_ = json.NewEncoder(w).Encode(payload)
}

func (s *Server) respondError(w http.ResponseWriter, status int, err error) {
	if err == nil {
		err = errors.New("unknown error")
	}
	s.respondJSON(w, status, map[string]any{"error": err.Error()})
}

func (s *Server) handleModels(w http.ResponseWriter, r *http.Request) {
<<<<<<< HEAD
	reqStart := time.Now()
=======
>>>>>>> 0fbd760c
	// Try to build dynamic model list from router routes if available
	now := time.Now().Unix()
	if lr, ok := s.adapter.(interface{ ListRoutes() map[string]string }); ok {
		routes := lr.ListRoutes()
		models := make([]openai.Model, 0, len(routes)+1)
		seen := map[string]bool{}
		for pattern, owner := range routes {
			// Only include exact IDs (skip wildcards) for clarity
			if strings.Contains(pattern, "*") {
				continue
			}
			if pattern == "" || seen[pattern] {
				continue
			}
			models = append(models, openai.NewModel(pattern, owner, now))
			seen[pattern] = true
		}
		if !seen["loopback"] {
			models = append(models, openai.NewModel("loopback", "tokligence", now))
		}
		s.respondJSON(w, http.StatusOK, openai.NewModelsResponse(models))
<<<<<<< HEAD
		if s.logger != nil {
			s.logger.Printf("models total_ms=%d", time.Since(reqStart).Milliseconds())
		}
=======
>>>>>>> 0fbd760c
		return
	}

	// Fallback to static list
	models := []openai.Model{
		openai.NewModel("loopback", "tokligence", now),
		openai.NewModel("gpt-4", "openai", now),
		openai.NewModel("gpt-4-turbo", "openai", now),
		openai.NewModel("gpt-3.5-turbo", "openai", now),
		openai.NewModel("claude-3-5-sonnet-20241022", "anthropic", now),
	}
	s.respondJSON(w, http.StatusOK, openai.NewModelsResponse(models))
<<<<<<< HEAD
	if s.logger != nil {
		s.logger.Printf("models total_ms=%d", time.Since(reqStart).Milliseconds())
	}
=======
>>>>>>> 0fbd760c
}

func (s *Server) handleEmbeddings(w http.ResponseWriter, r *http.Request) {
	reqStart := time.Now()
	if s.embeddingAdapter == nil {
		s.respondError(w, http.StatusNotImplemented, errors.New("embeddings not supported by current adapter"))
		return
	}

	var (
		sessionUser *userstore.User
		apiKey      *userstore.APIKey
	)
	if s.identity != nil && !s.authDisabled {
		var err error
		sessionUser, apiKey, err = s.authenticateAPIKeyRequest(r)
		if err != nil {
			s.respondError(w, http.StatusUnauthorized, err)
			return
		}
		if sessionUser != nil {
			s.applySessionUser(sessionUser)
		}
	}

	var req openai.EmbeddingRequest
	if err := json.NewDecoder(r.Body).Decode(&req); err != nil {
		s.respondError(w, http.StatusBadRequest, err)
		return
	}

	upstreamStart := time.Now()
	resp, err := s.embeddingAdapter.CreateEmbedding(r.Context(), req)
	if err != nil {
		s.respondError(w, http.StatusBadGateway, err)
		return
	}
	upstreamDur := time.Since(upstreamStart)

	if s.ledger != nil {
		var ledgerUserID int64
		if sessionUser != nil {
			ledgerUserID = sessionUser.ID
		} else if user, _ := s.gateway.Account(); user != nil {
			ledgerUserID = user.ID
		}
		if ledgerUserID != 0 {
			entry := ledger.Entry{
				UserID:           ledgerUserID,
				ServiceID:        0,
				PromptTokens:     int64(resp.Usage.PromptTokens),
				CompletionTokens: 0,
				Direction:        ledger.DirectionConsume,
				Memo:             "embeddings",
			}
			if apiKey != nil {
				id := apiKey.ID
				entry.APIKeyID = &id
			}
			_ = s.ledger.Record(r.Context(), entry)
		}
	}

	s.respondJSON(w, http.StatusOK, resp)
	if s.logger != nil {
		total := time.Since(reqStart)
		s.logger.Printf("embeddings total_ms=%d upstream_ms=%d model=%s", total.Milliseconds(), upstreamDur.Milliseconds(), req.Model)
	}
}

// --- Anthropic native endpoint support ---
func (s *Server) handleAnthropicMessages(w http.ResponseWriter, r *http.Request) {
	// Decide between sidecar bridge or direct passthrough based on work mode
	reqStart := time.Now()
	rawBody, _ := io.ReadAll(r.Body)
	_ = r.Body.Close()
	var stream bool
	var model string
	var tmp map[string]any
	if json.Unmarshal(rawBody, &tmp) == nil {
		if v, ok := tmp["stream"].(bool); ok {
			stream = v
		}
		if v, ok := tmp["model"].(string); ok {
			model = v
		}
	}

	// Use work mode decision to determine passthrough vs translation
	usePassthrough, err := s.workModeDecision("/v1/messages", model)
	if err != nil {
		s.respondError(w, http.StatusBadRequest, err)
		return
	}

	if usePassthrough && strings.TrimSpace(s.anthAPIKey) != "" {
		s.anthropicPassthrough(w, r, rawBody, stream, nil, nil)
		if s.logger != nil {
			s.logger.Printf("anthropic.messages passthrough total_ms=%d", time.Since(reqStart).Milliseconds())
		}
		return
	}
	if s.sidecarMsgsHandler != nil {
		// Rebuild request body for sidecar handler (translation mode)
		r2 := r.Clone(r.Context())
		r2.Body = io.NopCloser(bytes.NewReader(rawBody))
		s.sidecarMsgsHandler.ServeHTTP(w, r2)
		if s.logger != nil {
			s.logger.Printf("anthropic.messages total_ms=%d", time.Since(reqStart).Milliseconds())
		}
		return
	}
	s.respondError(w, http.StatusNotImplemented, errors.New("anthropic messages handler not available"))
}

// --- OpenAI tool bridge (non-streaming) disabled in favor of sidecar
func (s *Server) executeOpenAIToolBridge(ctx context.Context, areq anthpkg.NativeRequest, sessionUser *userstore.User, apiKey *userstore.APIKey) (bridgeExecResult, error) {
	return bridgeExecResult{}, errors.New("openai tool bridge disabled in favor of sidecar")
}

<<<<<<< HEAD
func (s *Server) openaiToolBridge(w http.ResponseWriter, r *http.Request, areq anthpkg.NativeRequest, sessionUser *userstore.User, apiKey *userstore.APIKey) {
	s.respondError(w, http.StatusNotImplemented, errors.New("openai tool bridge disabled in favor of sidecar"))
}

func (s *Server) openaiToolBridgeBatchSSE(w http.ResponseWriter, r *http.Request, areq anthpkg.NativeRequest, sessionUser *userstore.User, apiKey *userstore.APIKey) {
	s.respondError(w, http.StatusNotImplemented, errors.New("openai tool bridge disabled in favor of sidecar"))
=======
// --- Anthropic native endpoint support ---
type anthropicNativeRequest struct {
	Model       string                   `json:"model"`
	Messages    []anthropicNativeMessage `json:"messages"`
	System      anthropicSystemField     `json:"system,omitempty"`
	Tools       []anthropicTool          `json:"tools,omitempty"`
	MaxTokens   int                      `json:"max_tokens,omitempty"`
	Stream      bool                     `json:"stream,omitempty"`
	Temperature *float64                 `json:"temperature,omitempty"`
	TopP        *float64                 `json:"top_p,omitempty"`
}

type anthropicTool struct {
	Name        string         `json:"name"`
	Description string         `json:"description,omitempty"`
	InputSchema map[string]any `json:"input_schema"`
}

type anthropicNativeMessage struct {
	Role    string                 `json:"role"`
	Content anthropicNativeContent `json:"content"`
}

// anthropicNativeContent supports either a string or an array of content blocks.
type anthropicNativeContent struct {
	Blocks []anthropicNativeContentBlock
}

func (c *anthropicNativeContent) UnmarshalJSON(b []byte) error {
	// If it's a quoted string, wrap as a single text block
	btrim := strings.TrimSpace(string(b))
	if len(btrim) > 0 && btrim[0] == '"' {
		var s string
		if err := json.Unmarshal(b, &s); err != nil {
			return err
		}
		c.Blocks = []anthropicNativeContentBlock{{Type: "text", Text: s}}
		return nil
	}
	// If it's an object, try to extract nested {text|content}
	if len(btrim) > 0 && btrim[0] == '{' {
		// Accept shapes like {"text":"..."} or {"content":"..."} or {"content":[blocks]}
		var obj map[string]json.RawMessage
		if err := json.Unmarshal(b, &obj); err != nil {
			return err
		}
		if raw, ok := obj["text"]; ok {
			var s string
			if err := json.Unmarshal(raw, &s); err == nil {
				c.Blocks = []anthropicNativeContentBlock{{Type: "text", Text: s}}
				return nil
			}
		}
		if raw, ok := obj["content"]; ok {
			// content can be string or array of blocks
			var s string
			if err := json.Unmarshal(raw, &s); err == nil {
				c.Blocks = []anthropicNativeContentBlock{{Type: "text", Text: s}}
				return nil
			}
			var arr []anthropicNativeContentBlock
			if err := json.Unmarshal(raw, &arr); err == nil {
				c.Blocks = arr
				return nil
			}
		}
		// Fallback: try to parse as array-like fields
		var arr []anthropicNativeContentBlock
		if err := json.Unmarshal(b, &arr); err == nil {
			c.Blocks = arr
			return nil
		}
		// As a last resort, keep empty (caller should handle)
		c.Blocks = nil
		return nil
	}
	// Otherwise expect an array of blocks
	var arr []anthropicNativeContentBlock
	if err := json.Unmarshal(b, &arr); err != nil {
		return err
	}
	c.Blocks = arr
	return nil
}

type anthropicNativeContentBlock struct {
	Type string `json:"type"`
	Text string `json:"text,omitempty"`
	// tool_use
	ID    string      `json:"id,omitempty"`
	Name  string      `json:"name,omitempty"`
	Input interface{} `json:"input,omitempty"`
	// tool_result
	ToolUseID string                        `json:"tool_use_id,omitempty"`
	IsError   bool                          `json:"is_error,omitempty"`
	Content   []anthropicNativeContentBlock `json:"content,omitempty"`
}

// Accept flexible shapes for nested content blocks, especially tool_result.content
// which may arrive as a string or as an array of blocks.
func (b *anthropicNativeContentBlock) UnmarshalJSON(data []byte) error {
	type alias anthropicNativeContentBlock // avoid recursion
	// Fast-path: try normal decode first
	var a alias
	if err := json.Unmarshal(data, (*alias)(&a)); err == nil {
		*b = anthropicNativeContentBlock(a)
		return nil
	}
	// Fallback tolerant parsing
	var raw map[string]json.RawMessage
	if err := json.Unmarshal(data, &raw); err != nil {
		return err
	}
	// type
	if v, ok := raw["type"]; ok {
		_ = json.Unmarshal(v, &b.Type)
	}
	// simple fields
	if v, ok := raw["text"]; ok {
		_ = json.Unmarshal(v, &b.Text)
	}
	if v, ok := raw["id"]; ok {
		_ = json.Unmarshal(v, &b.ID)
	}
	if v, ok := raw["name"]; ok {
		_ = json.Unmarshal(v, &b.Name)
	}
	if v, ok := raw["input"]; ok {
		// keep as generic JSON value
		var anyv interface{}
		if err := json.Unmarshal(v, &anyv); err == nil {
			b.Input = anyv
		}
	}
	if v, ok := raw["tool_use_id"]; ok {
		_ = json.Unmarshal(v, &b.ToolUseID)
	}
	if v, ok := raw["is_error"]; ok {
		_ = json.Unmarshal(v, &b.IsError)
	}
	// content: accept string | object(single block) | array<blocks>
	if v, ok := raw["content"]; ok && len(v) > 0 && string(v) != "null" {
		// try string
		var s string
		if err := json.Unmarshal(v, &s); err == nil {
			b.Content = []anthropicNativeContentBlock{{Type: "text", Text: s}}
			return nil
		}
		// try array of blocks
		var arr []anthropicNativeContentBlock
		if err := json.Unmarshal(v, &arr); err == nil {
			b.Content = arr
			return nil
		}
		// try single block object
		var one anthropicNativeContentBlock
		if err := json.Unmarshal(v, &one); err == nil {
			b.Content = []anthropicNativeContentBlock{one}
			return nil
		}
	}
	return nil
}

// anthropicSystemField supports string or array<content_block>.
type anthropicSystemField struct {
	Text   string
	Blocks []anthropicNativeContentBlock
}

func (s *anthropicSystemField) UnmarshalJSON(b []byte) error {
	btrim := strings.TrimSpace(string(b))
	if btrim == "" || btrim == "null" {
		return nil
	}
	if len(btrim) > 0 && btrim[0] == '"' {
		var text string
		if err := json.Unmarshal(b, &text); err != nil {
			return err
		}
		s.Text = text
		return nil
	}
	var arr []anthropicNativeContentBlock
	if err := json.Unmarshal(b, &arr); err != nil {
		return err
	}
	s.Blocks = arr
	return nil
}

type anthropicNativeResponse struct {
	ID         string                        `json:"id"`
	Type       string                        `json:"type"`
	Role       string                        `json:"role"`
	Content    []anthropicNativeContentBlock `json:"content"`
	Model      string                        `json:"model"`
	StopReason string                        `json:"stop_reason"`
	Usage      struct {
		InputTokens  int `json:"input_tokens"`
		OutputTokens int `json:"output_tokens"`
	} `json:"usage"`
}

func (s *Server) handleAnthropicMessages(w http.ResponseWriter, r *http.Request) {
    if s.sidecarMsgsHandler != nil {
        s.sidecarMsgsHandler.ServeHTTP(w, r)
        return
    }
    s.respondError(w, http.StatusNotImplemented, errors.New("anthropic messages handler not available"))
}

// approximatePromptTokens estimates tokens from request messages (4 chars ~ 1 token).
func (s *Server) guardAnthropicTokens(req anthropicNativeRequest) error {
	if !s.anthropicTokenCheckEnabled {
		return nil
	}
	if req.MaxTokens <= 0 {
		return fmt.Errorf("anthropic: max_tokens required when token guard enabled")
	}
	if s.anthropicMaxTokens > 0 && req.MaxTokens > s.anthropicMaxTokens {
		return fmt.Errorf("anthropic: max_tokens %d exceeds limit %d", req.MaxTokens, s.anthropicMaxTokens)
	}
	return nil
}

func approximatePromptTokens(req openai.ChatCompletionRequest) int {
	total := 0
	for _, m := range req.Messages {
		total += len(m.Content)
	}
	// ensure non-zero for accounting visibility
	n := total/4 + 1
	if n < len(req.Messages)*2 { // minimum overhead per message
		n = len(req.Messages) * 2
	}
	return n
}

// extractSystemText flattens system field (string or blocks) into a single string.
func extractSystemText(sys anthropicSystemField) string {
	if strings.TrimSpace(sys.Text) != "" {
		return sys.Text
	}
	var b strings.Builder
	for _, block := range sys.Blocks {
		if strings.EqualFold(block.Type, "text") {
			b.WriteString(block.Text)
		}
	}
	return b.String()
}

// --- Native passthrough implementation ---
func (s *Server) anthropicPassthrough(w http.ResponseWriter, r *http.Request, raw []byte, stream bool, sessionUser *userstore.User, apiKey *userstore.APIKey) {
    // Clamp excessive max_tokens to avoid OpenAI 400s via sidecar
    raw = clampAnthropicMaxTokens(raw, 16384)
    url := s.anthBaseURL + "/v1/messages"
	if q := r.URL.RawQuery; q != "" {
		url += "?" + q
	}
	req, err := http.NewRequestWithContext(r.Context(), http.MethodPost, url, bytes.NewReader(raw))
	if err != nil {
		s.respondError(w, http.StatusBadGateway, err)
		return
	}
	req.Header.Set("Content-Type", "application/json")
	if stream {
		req.Header.Set("Accept", "text/event-stream")
	}
    if strings.TrimSpace(s.anthAPIKey) != "" {
        req.Header.Set("x-api-key", s.anthAPIKey)
    }
	req.Header.Set("anthropic-version", s.anthVersion)
	s.debugf("anthropic.passthrough: POST %s stream=%v", url, stream)
	resp, err := http.DefaultClient.Do(req)
	if err != nil {
		s.respondError(w, http.StatusBadGateway, err)
		return
	}
	defer resp.Body.Close()
	s.debugf("anthropic.passthrough: status=%d", resp.StatusCode)
	// Copy headers of interest
	for k, vals := range resp.Header {
		if strings.EqualFold(k, "content-type") {
			w.Header()[k] = vals
		}
	}
	w.WriteHeader(resp.StatusCode)
	if stream {
		flusher, _ := w.(http.Flusher)
		// Best-effort passthrough for SSE; accounting can be added later
		io.Copy(w, resp.Body)
		if flusher != nil {
			flusher.Flush()
		}
		return
	}
	// Non-stream: copy body and record usage if possible
	body, _ := io.ReadAll(resp.Body)
	if s.isDebug() {
		s.debugf("anthropic.passthrough: body=%s", string(previewBytes(body, 512)))
	}
	_, _ = w.Write(body)
	if s.ledger != nil && resp.StatusCode == http.StatusOK {
		var ar struct {
			Usage struct {
				InputTokens  int `json:"input_tokens"`
				OutputTokens int `json:"output_tokens"`
			} `json:"usage"`
		}
		if json.Unmarshal(body, &ar) == nil {
			var uid int64
			if sessionUser != nil {
				uid = sessionUser.ID
			} else if u, _ := s.gateway.Account(); u != nil {
				uid = u.ID
			}
			if uid != 0 {
				entry := ledger.Entry{UserID: uid, PromptTokens: int64(ar.Usage.InputTokens), CompletionTokens: int64(ar.Usage.OutputTokens), Direction: ledger.DirectionConsume, Memo: "anthropic.messages(passthrough)"}
				if apiKey != nil {
					id := apiKey.ID
					entry.APIKeyID = &id
				}
				_ = s.ledger.Record(r.Context(), entry)
			}
		}
	}
}

// clampAnthropicMaxTokens reduces the "max_tokens" field in an Anthropic-compatible
// request body if it exceeds the provided cap. It returns the original body on parse errors.
func clampAnthropicMaxTokens(body []byte, capTokens int) []byte {
    if capTokens <= 0 || len(body) == 0 {
        return body
    }
    var m map[string]any
    if err := json.Unmarshal(body, &m); err != nil {
        return body
    }
    if v, ok := m["max_tokens"]; ok {
        switch t := v.(type) {
        case float64:
            if int(t) > capTokens {
                m["max_tokens"] = capTokens
            }
        case int:
            if t > capTokens {
                m["max_tokens"] = capTokens
            }
        }
    }
    b, err := json.Marshal(m)
    if err != nil {
        return body
    }
    return b
}

// --- OpenAI tool bridge (non-streaming) disabled in favor of sidecar
func (s *Server) executeOpenAIToolBridge(ctx context.Context, areq anthropicNativeRequest, sessionUser *userstore.User, apiKey *userstore.APIKey) (bridgeExecResult, error) {
    return bridgeExecResult{}, errors.New("openai tool bridge disabled in favor of sidecar")
}

func (s *Server) openaiToolBridge(w http.ResponseWriter, r *http.Request, areq anthropicNativeRequest, sessionUser *userstore.User, apiKey *userstore.APIKey) {
    s.respondError(w, http.StatusNotImplemented, errors.New("openai tool bridge disabled in favor of sidecar"))
}

func (s *Server) openaiToolBridgeBatchSSE(w http.ResponseWriter, r *http.Request, areq anthropicNativeRequest, sessionUser *userstore.User, apiKey *userstore.APIKey) {
    s.respondError(w, http.StatusNotImplemented, errors.New("openai tool bridge disabled in favor of sidecar"))
>>>>>>> 0fbd760c
}

// extractLastUserMessage extracts the last user text message from the request
// extractLastUserMessage was used for session-based dedup (now removed).
// Keeping this placeholder ensures stable diffs if re-introduced in future.

// logToolBlocksPreview emits a compact summary of tool_use/tool_result blocks for diagnostics.
// logToolBlocksPreview removed (legacy bridge diagnostics no longer applicable)

// --- OpenAI tool bridge (streaming): forward OpenAI SSE deltas as Anthropic-style content_block_delta ---
// openaiToolBridgeStream removed (sidecar handles streaming tool bridge)

<<<<<<< HEAD
=======
func previewBytes(b []byte, n int) []byte {
	if len(b) <= n {
		return b
	}
	return b[:n]
}

>>>>>>> 0fbd760c
// toolInputChunks removed (legacy bridge)

type sessionContextKey struct{}

type sessionInfo struct {
	user       *userstore.User
	clientUser *client.User
	viaAPIKey  bool
}

func toUserPayload(user *userstore.User) map[string]any {
	if user == nil {
		return nil
	}
	return map[string]any{
		"id":           user.ID,
		"email":        user.Email,
		"role":         user.Role,
		"display_name": user.DisplayName,
		"status":       user.Status,
		"created_at":   user.CreatedAt,
		"updated_at":   user.UpdatedAt,
	}
}

func toAPIKeyPayload(key userstore.APIKey) map[string]any {
	var expires interface{}
	if key.ExpiresAt != nil {
		expires = key.ExpiresAt
	}
	return map[string]any{
		"id":         key.ID,
		"user_id":    key.UserID,
		"prefix":     key.Prefix,
		"scopes":     key.Scopes,
		"expires_at": expires,
		"created_at": key.CreatedAt,
		"updated_at": key.UpdatedAt,
	}
}<|MERGE_RESOLUTION|>--- conflicted
+++ resolved
@@ -66,16 +66,9 @@
 	hooks                 *hooks.Dispatcher
 	enableAnthropicNative bool
 	// passthrough + upstream configs
-<<<<<<< HEAD
 	anthAPIKey  string
 	anthBaseURL string
 	anthVersion string
-=======
-	anthPassthroughEnabled bool
-	anthAPIKey             string
-	anthBaseURL            string
-	anthVersion            string
->>>>>>> 0fbd760c
 	openaiAPIKey           string
 	openaiBaseURL          string
 	// tool bridge behavior
@@ -85,7 +78,6 @@
 	anthropicMaxTokens            int
 	authDisabled                  bool
 	// logging
-<<<<<<< HEAD
 	logger   *log.Logger
 	logLevel string
 	// in-process sidecar handler
@@ -115,16 +107,6 @@
 
 type bridgeExecResult struct {
 	response         anthpkg.NativeResponse
-=======
-    logger   *log.Logger
-    logLevel string
-    // in-process sidecar handler
-    sidecarMsgsHandler http.Handler
-}
-
-type bridgeExecResult struct {
-	response         anthropicNativeResponse
->>>>>>> 0fbd760c
 	promptTokens     int
 	completionTokens int
 }
@@ -157,7 +139,6 @@
 		embAdapter = ea
 	}
 
-<<<<<<< HEAD
 	server := &Server{
 		gateway:               gateway,
 		adapter:               chatAdapter,
@@ -177,9 +158,6 @@
 	}
 
 	server.SetEndpointConfig(nil, nil, nil, nil)
-=======
-	server := &Server{gateway: gateway, adapter: chatAdapter, embeddingAdapter: embAdapter, ledger: store, auth: authManager, identity: identity, rootAdmin: rootCopy, hooks: dispatcher, enableAnthropicNative: enableAnthropicNative}
->>>>>>> 0fbd760c
 
 	return server
 }
@@ -205,7 +183,6 @@
 
 	})
 
-<<<<<<< HEAD
 	s.registerEndpointKeys(r, s.facadeEndpointKeys...)
 	return r
 }
@@ -217,165 +194,6 @@
 	r.Use(middleware.Logger)
 	r.Use(middleware.Recoverer)
 	return r
-=======
-	r.Post("/v1/chat/completions", s.handleChatCompletions)
-	r.Get("/v1/models", s.handleModels)
-	r.Post("/v1/embeddings", s.handleEmbeddings)
-
-	// Native provider endpoints (Anthropic-compatible)
-	if s.enableAnthropicNative {
-		r.Post("/anthropic/v1/messages", s.handleAnthropicMessages)
-		// Minimal support for Claude clients that call count_tokens
-		r.Post("/anthropic/v1/messages/count_tokens", s.handleAnthropicCountTokens)
-	}
-
-	return r
-}
-
-// handleAnthropicCountTokens provides a minimal implementation of the
-// Anthropic-compatible count_tokens endpoint used by some clients (e.g. Claude Code)
-// to budget max_tokens. It estimates tokens using a simple heuristic (4 chars ≈ 1 token).
-func (s *Server) handleAnthropicCountTokens(w http.ResponseWriter, r *http.Request) {
-    rawBody, _ := io.ReadAll(r.Body)
-    _ = r.Body.Close()
-    var req anthropicNativeRequest
-    if err := json.NewDecoder(bytes.NewReader(rawBody)).Decode(&req); err != nil {
-        s.respondError(w, http.StatusBadRequest, err)
-        return
-    }
-    totalChars := 0
-    if sys := extractSystemText(req.System); strings.TrimSpace(sys) != "" { totalChars += len(sys) }
-    for _, m := range req.Messages {
-        for _, b := range m.Content.Blocks {
-            switch strings.ToLower(b.Type) {
-            case "text":
-                totalChars += len(b.Text)
-            case "tool_use":
-                if b.Input != nil { if bs, err := json.Marshal(b.Input); err == nil { totalChars += len(bs) } }
-            case "tool_result":
-                if b.Text != "" { totalChars += len(b.Text) }
-                for _, sub := range b.Content { if strings.EqualFold(sub.Type, "text") { totalChars += len(sub.Text) } }
-            }
-        }
-    }
-    tokens := totalChars/4 + 1
-    if tokens < len(req.Messages)*2 { tokens = len(req.Messages) * 2 }
-    if s.isDebug() { s.debugf("anthropic.count_tokens: model=%s input_chars=%d input_tokens~=%d", req.Model, totalChars, tokens) }
-    s.respondJSON(w, http.StatusOK, map[string]any{"input_tokens": tokens})
-}
-
-// SetUpstreams configures upstream credentials and mode toggles for native endpoints and bridges.
-func (s *Server) SetUpstreams(openaiKey, openaiBase string, anthKey, anthBase, anthVer string, anthPassthrough bool, openaiToolBridgeStream bool, forceSSE bool, tokenCheck bool, maxTokens int, openaiCompletionMax int) {
-	s.openaiAPIKey = strings.TrimSpace(openaiKey)
-	s.openaiBaseURL = strings.TrimRight(strings.TrimSpace(openaiBase), "/")
-	if s.openaiBaseURL == "" {
-		s.openaiBaseURL = "https://api.openai.com/v1"
-	}
-	s.anthAPIKey = strings.TrimSpace(anthKey)
-	s.anthBaseURL = strings.TrimRight(strings.TrimSpace(anthBase), "/")
-	if s.anthBaseURL == "" {
-		s.anthBaseURL = "https://api.anthropic.com"
-	}
-	s.anthVersion = strings.TrimSpace(anthVer)
-	if s.anthVersion == "" {
-		s.anthVersion = "2023-06-01"
-	}
-	s.anthPassthroughEnabled = anthPassthrough
-	s.openaiToolBridgeStreamEnabled = openaiToolBridgeStream
-	s.anthropicForceSSE = forceSSE
-	s.anthropicTokenCheckEnabled = tokenCheck
-    s.anthropicMaxTokens = maxTokens
-
-    // Build an in-process sidecar messages handler for the Anthropic endpoint
-    // so we avoid duplicating proxy logic. This mirrors the proven sidecar behavior.
-    scfg := translationhttp.Config{
-        OpenAIBaseURL:      s.openaiBaseURL,
-        OpenAIAPIKey:       s.openaiAPIKey,
-        AnthropicBaseURL:   s.anthBaseURL,
-        AnthropicAPIKey:    s.anthAPIKey,
-        AnthropicVersion:   s.anthVersion,
-        DefaultOpenAIModel: "gpt-4o",
-        MaxTokensCap:       openaiCompletionMax,
-    }
-    s.sidecarMsgsHandler = translationhttp.NewMessagesHandler(scfg, http.DefaultClient)
-}
-
-func (s *Server) SetAuthDisabled(disabled bool) {
-	s.authDisabled = disabled
-	if disabled && s.isDebug() {
-		s.debugf("authorization disabled via configuration")
-	}
-}
-
-// SetLogger configures server-level logger and verbosity ("debug", "info", ...).
-func (s *Server) SetLogger(level string, logger *log.Logger) {
-	s.logLevel = strings.ToLower(strings.TrimSpace(level))
-	if logger != nil {
-		s.logger = logger
-	}
-}
-
-// SetBridgeSessionConfig configures the bridge session manager
-func (s *Server) SetBridgeSessionConfig(enabled bool, ttl string, maxCount int) error {
-	// Session-based deduplication is intentionally disabled for stateless bridging.
-	// This method is kept as a no-op to preserve config compatibility.
-	if s.isDebug() {
-		s.debugf("Bridge session manager disabled (stateless mode). Requested enabled=%v ttl=%s max=%d", enabled, ttl, maxCount)
-	}
-	return nil
-}
-
-func (s *Server) isDebug() bool { return s.logLevel == "debug" }
-func (s *Server) debugf(format string, args ...any) {
-	if s.logger != nil && s.isDebug() {
-		s.logger.Printf("DEBUG "+format, args...)
-	}
-}
-
-func (s *Server) recordBridgeLedger(ctx context.Context, memo string, promptTokens, completionTokens int, sessionUser *userstore.User, apiKey *userstore.APIKey) {
-	if s.ledger == nil {
-		return
-	}
-	var uid int64
-	if sessionUser != nil {
-		uid = sessionUser.ID
-	} else if user, _ := s.gateway.Account(); user != nil {
-		uid = user.ID
-	}
-	if uid == 0 {
-		return
-	}
-	entry := ledger.Entry{
-		UserID:           uid,
-		PromptTokens:     int64(promptTokens),
-		CompletionTokens: int64(completionTokens),
-		Direction:        ledger.DirectionConsume,
-		Memo:             memo,
-	}
-	if apiKey != nil {
-		id := apiKey.ID
-		entry.APIKeyID = &id
-	}
-	_ = s.ledger.Record(ctx, entry)
-}
-
-func (s *Server) handleProfile(w http.ResponseWriter, r *http.Request) {
-	info := sessionFromContext(r.Context())
-	user, provider := s.gateway.Account()
-	if info != nil && info.clientUser != nil {
-		user = info.clientUser
-	}
-	if user == nil {
-		s.respondError(w, http.StatusServiceUnavailable, errors.New("gateway not initialised"))
-		return
-	}
-
-	s.respondJSON(w, http.StatusOK, map[string]any{
-		"user":        user,
-		"provider":    provider,
-		"marketplace": map[string]any{"connected": s.gateway.MarketplaceAvailable()},
-	})
->>>>>>> 0fbd760c
 }
 
 func (s *Server) registerEndpoints(r chi.Router, endpoints ...protocol.Endpoint) {
@@ -401,33 +219,8 @@
 		if key == "" {
 			continue
 		}
-<<<<<<< HEAD
 		if _, ok := seen[key]; ok {
 			continue
-=======
-		s.respondJSON(w, http.StatusOK, map[string]any{"summary": summary})
-		return
-	}
-	summary, err := s.gateway.UsageSnapshot(r.Context())
-	if err != nil {
-		s.respondError(w, http.StatusBadGateway, err)
-		return
-	}
-	s.respondJSON(w, http.StatusOK, map[string]any{"summary": summary})
-}
-
-func (s *Server) handleChatCompletions(w http.ResponseWriter, r *http.Request) {
-	var (
-		sessionUser *userstore.User
-		apiKey      *userstore.APIKey
-	)
-	if s.identity != nil && !s.authDisabled {
-		var err error
-		sessionUser, apiKey, err = s.authenticateAPIKeyRequest(r)
-		if err != nil {
-			s.respondError(w, http.StatusUnauthorized, err)
-			return
->>>>>>> 0fbd760c
 		}
 		seen[key] = struct{}{}
 		if ep := s.endpointByKey(key); ep != nil {
@@ -439,7 +232,6 @@
 	if len(endpoints) == 0 {
 		return 0
 	}
-<<<<<<< HEAD
 	s.registerEndpoints(r, endpoints...)
 	return len(endpoints)
 }
@@ -453,108 +245,6 @@
 	case "anthropic":
 		if s.enableAnthropicNative {
 			return newAnthropicEndpoint(s)
-=======
-	// Streaming branch
-	if req.Stream {
-		if sa, ok := s.adapter.(adapter.StreamingChatAdapter); ok {
-                w.Header().Set("Content-Type", "text/event-stream; charset=utf-8")
-			w.Header().Set("Cache-Control", "no-cache")
-			w.Header().Set("Connection", "keep-alive")
-			flusher, _ := w.(http.Flusher)
-
-			ch, err := sa.CreateCompletionStream(r.Context(), req)
-			if err != nil {
-				s.respondError(w, http.StatusBadGateway, err)
-				return
-			}
-			// Stream loop
-			enc := json.NewEncoder(w)
-			// Approximate accounting for streaming
-			var completionChars int
-			approxPromptTokens := approximatePromptTokens(req)
-			for ev := range ch {
-				if ev.Error != nil {
-					// End the stream on error
-					_, _ = io.WriteString(w, "data: {\"error\": \"stream error\"}\n\n")
-					if flusher != nil {
-						flusher.Flush()
-					}
-					return
-				}
-				if ev.Chunk != nil {
-					// Encode chunk payload following OpenAI SSE semantics
-					completionChars += len(ev.Chunk.GetDelta().Content)
-					_, _ = io.WriteString(w, "data: ")
-					if err := enc.Encode(ev.Chunk); err != nil {
-						return
-					}
-					_, _ = io.WriteString(w, "\n")
-					if flusher != nil {
-						flusher.Flush()
-					}
-				}
-			}
-			// Finish signal
-			_, _ = io.WriteString(w, "data: [DONE]\n\n")
-			if flusher != nil {
-				flusher.Flush()
-			}
-			// Record ledger if enabled
-			if s.ledger != nil {
-				var ledgerUserID int64
-				if sessionUser != nil {
-					ledgerUserID = sessionUser.ID
-				} else if user, _ := s.gateway.Account(); user != nil {
-					ledgerUserID = user.ID
-				}
-				if ledgerUserID != 0 {
-					entry := ledger.Entry{
-						UserID:           ledgerUserID,
-						ServiceID:        0,
-						PromptTokens:     int64(approxPromptTokens),
-						CompletionTokens: int64(completionChars / 4),
-						Direction:        ledger.DirectionConsume,
-						Memo:             "chat.completions(stream)",
-					}
-					if apiKey != nil {
-						id := apiKey.ID
-						entry.APIKeyID = &id
-					}
-					_ = s.ledger.Record(r.Context(), entry)
-				}
-			}
-			return
-		}
-		// If adapter doesn't support streaming, fall back to non-streaming
-	}
-
-	resp, err := s.adapter.CreateCompletion(r.Context(), req)
-	if err != nil {
-		s.respondError(w, http.StatusBadGateway, err)
-		return
-	}
-	if s.ledger != nil {
-		var ledgerUserID int64
-		if sessionUser != nil {
-			ledgerUserID = sessionUser.ID
-		} else if user, _ := s.gateway.Account(); user != nil {
-			ledgerUserID = user.ID
-		}
-		if ledgerUserID != 0 {
-			entry := ledger.Entry{
-				UserID:           ledgerUserID,
-				ServiceID:        0,
-				PromptTokens:     int64(resp.Usage.PromptTokens),
-				CompletionTokens: int64(resp.Usage.CompletionTokens),
-				Direction:        ledger.DirectionConsume,
-				Memo:             "chat.completions",
-			}
-			if apiKey != nil {
-				id := apiKey.ID
-				entry.APIKeyID = &id
-			}
-			_ = s.ledger.Record(r.Context(), entry)
->>>>>>> 0fbd760c
 		}
 		return nil
 	case "admin":
@@ -1091,10 +781,7 @@
 }
 
 func (s *Server) handleModels(w http.ResponseWriter, r *http.Request) {
-<<<<<<< HEAD
 	reqStart := time.Now()
-=======
->>>>>>> 0fbd760c
 	// Try to build dynamic model list from router routes if available
 	now := time.Now().Unix()
 	if lr, ok := s.adapter.(interface{ ListRoutes() map[string]string }); ok {
@@ -1116,12 +803,9 @@
 			models = append(models, openai.NewModel("loopback", "tokligence", now))
 		}
 		s.respondJSON(w, http.StatusOK, openai.NewModelsResponse(models))
-<<<<<<< HEAD
 		if s.logger != nil {
 			s.logger.Printf("models total_ms=%d", time.Since(reqStart).Milliseconds())
 		}
-=======
->>>>>>> 0fbd760c
 		return
 	}
 
@@ -1134,12 +818,9 @@
 		openai.NewModel("claude-3-5-sonnet-20241022", "anthropic", now),
 	}
 	s.respondJSON(w, http.StatusOK, openai.NewModelsResponse(models))
-<<<<<<< HEAD
 	if s.logger != nil {
 		s.logger.Printf("models total_ms=%d", time.Since(reqStart).Milliseconds())
 	}
-=======
->>>>>>> 0fbd760c
 }
 
 func (s *Server) handleEmbeddings(w http.ResponseWriter, r *http.Request) {
@@ -1260,385 +941,12 @@
 	return bridgeExecResult{}, errors.New("openai tool bridge disabled in favor of sidecar")
 }
 
-<<<<<<< HEAD
 func (s *Server) openaiToolBridge(w http.ResponseWriter, r *http.Request, areq anthpkg.NativeRequest, sessionUser *userstore.User, apiKey *userstore.APIKey) {
 	s.respondError(w, http.StatusNotImplemented, errors.New("openai tool bridge disabled in favor of sidecar"))
 }
 
 func (s *Server) openaiToolBridgeBatchSSE(w http.ResponseWriter, r *http.Request, areq anthpkg.NativeRequest, sessionUser *userstore.User, apiKey *userstore.APIKey) {
 	s.respondError(w, http.StatusNotImplemented, errors.New("openai tool bridge disabled in favor of sidecar"))
-=======
-// --- Anthropic native endpoint support ---
-type anthropicNativeRequest struct {
-	Model       string                   `json:"model"`
-	Messages    []anthropicNativeMessage `json:"messages"`
-	System      anthropicSystemField     `json:"system,omitempty"`
-	Tools       []anthropicTool          `json:"tools,omitempty"`
-	MaxTokens   int                      `json:"max_tokens,omitempty"`
-	Stream      bool                     `json:"stream,omitempty"`
-	Temperature *float64                 `json:"temperature,omitempty"`
-	TopP        *float64                 `json:"top_p,omitempty"`
-}
-
-type anthropicTool struct {
-	Name        string         `json:"name"`
-	Description string         `json:"description,omitempty"`
-	InputSchema map[string]any `json:"input_schema"`
-}
-
-type anthropicNativeMessage struct {
-	Role    string                 `json:"role"`
-	Content anthropicNativeContent `json:"content"`
-}
-
-// anthropicNativeContent supports either a string or an array of content blocks.
-type anthropicNativeContent struct {
-	Blocks []anthropicNativeContentBlock
-}
-
-func (c *anthropicNativeContent) UnmarshalJSON(b []byte) error {
-	// If it's a quoted string, wrap as a single text block
-	btrim := strings.TrimSpace(string(b))
-	if len(btrim) > 0 && btrim[0] == '"' {
-		var s string
-		if err := json.Unmarshal(b, &s); err != nil {
-			return err
-		}
-		c.Blocks = []anthropicNativeContentBlock{{Type: "text", Text: s}}
-		return nil
-	}
-	// If it's an object, try to extract nested {text|content}
-	if len(btrim) > 0 && btrim[0] == '{' {
-		// Accept shapes like {"text":"..."} or {"content":"..."} or {"content":[blocks]}
-		var obj map[string]json.RawMessage
-		if err := json.Unmarshal(b, &obj); err != nil {
-			return err
-		}
-		if raw, ok := obj["text"]; ok {
-			var s string
-			if err := json.Unmarshal(raw, &s); err == nil {
-				c.Blocks = []anthropicNativeContentBlock{{Type: "text", Text: s}}
-				return nil
-			}
-		}
-		if raw, ok := obj["content"]; ok {
-			// content can be string or array of blocks
-			var s string
-			if err := json.Unmarshal(raw, &s); err == nil {
-				c.Blocks = []anthropicNativeContentBlock{{Type: "text", Text: s}}
-				return nil
-			}
-			var arr []anthropicNativeContentBlock
-			if err := json.Unmarshal(raw, &arr); err == nil {
-				c.Blocks = arr
-				return nil
-			}
-		}
-		// Fallback: try to parse as array-like fields
-		var arr []anthropicNativeContentBlock
-		if err := json.Unmarshal(b, &arr); err == nil {
-			c.Blocks = arr
-			return nil
-		}
-		// As a last resort, keep empty (caller should handle)
-		c.Blocks = nil
-		return nil
-	}
-	// Otherwise expect an array of blocks
-	var arr []anthropicNativeContentBlock
-	if err := json.Unmarshal(b, &arr); err != nil {
-		return err
-	}
-	c.Blocks = arr
-	return nil
-}
-
-type anthropicNativeContentBlock struct {
-	Type string `json:"type"`
-	Text string `json:"text,omitempty"`
-	// tool_use
-	ID    string      `json:"id,omitempty"`
-	Name  string      `json:"name,omitempty"`
-	Input interface{} `json:"input,omitempty"`
-	// tool_result
-	ToolUseID string                        `json:"tool_use_id,omitempty"`
-	IsError   bool                          `json:"is_error,omitempty"`
-	Content   []anthropicNativeContentBlock `json:"content,omitempty"`
-}
-
-// Accept flexible shapes for nested content blocks, especially tool_result.content
-// which may arrive as a string or as an array of blocks.
-func (b *anthropicNativeContentBlock) UnmarshalJSON(data []byte) error {
-	type alias anthropicNativeContentBlock // avoid recursion
-	// Fast-path: try normal decode first
-	var a alias
-	if err := json.Unmarshal(data, (*alias)(&a)); err == nil {
-		*b = anthropicNativeContentBlock(a)
-		return nil
-	}
-	// Fallback tolerant parsing
-	var raw map[string]json.RawMessage
-	if err := json.Unmarshal(data, &raw); err != nil {
-		return err
-	}
-	// type
-	if v, ok := raw["type"]; ok {
-		_ = json.Unmarshal(v, &b.Type)
-	}
-	// simple fields
-	if v, ok := raw["text"]; ok {
-		_ = json.Unmarshal(v, &b.Text)
-	}
-	if v, ok := raw["id"]; ok {
-		_ = json.Unmarshal(v, &b.ID)
-	}
-	if v, ok := raw["name"]; ok {
-		_ = json.Unmarshal(v, &b.Name)
-	}
-	if v, ok := raw["input"]; ok {
-		// keep as generic JSON value
-		var anyv interface{}
-		if err := json.Unmarshal(v, &anyv); err == nil {
-			b.Input = anyv
-		}
-	}
-	if v, ok := raw["tool_use_id"]; ok {
-		_ = json.Unmarshal(v, &b.ToolUseID)
-	}
-	if v, ok := raw["is_error"]; ok {
-		_ = json.Unmarshal(v, &b.IsError)
-	}
-	// content: accept string | object(single block) | array<blocks>
-	if v, ok := raw["content"]; ok && len(v) > 0 && string(v) != "null" {
-		// try string
-		var s string
-		if err := json.Unmarshal(v, &s); err == nil {
-			b.Content = []anthropicNativeContentBlock{{Type: "text", Text: s}}
-			return nil
-		}
-		// try array of blocks
-		var arr []anthropicNativeContentBlock
-		if err := json.Unmarshal(v, &arr); err == nil {
-			b.Content = arr
-			return nil
-		}
-		// try single block object
-		var one anthropicNativeContentBlock
-		if err := json.Unmarshal(v, &one); err == nil {
-			b.Content = []anthropicNativeContentBlock{one}
-			return nil
-		}
-	}
-	return nil
-}
-
-// anthropicSystemField supports string or array<content_block>.
-type anthropicSystemField struct {
-	Text   string
-	Blocks []anthropicNativeContentBlock
-}
-
-func (s *anthropicSystemField) UnmarshalJSON(b []byte) error {
-	btrim := strings.TrimSpace(string(b))
-	if btrim == "" || btrim == "null" {
-		return nil
-	}
-	if len(btrim) > 0 && btrim[0] == '"' {
-		var text string
-		if err := json.Unmarshal(b, &text); err != nil {
-			return err
-		}
-		s.Text = text
-		return nil
-	}
-	var arr []anthropicNativeContentBlock
-	if err := json.Unmarshal(b, &arr); err != nil {
-		return err
-	}
-	s.Blocks = arr
-	return nil
-}
-
-type anthropicNativeResponse struct {
-	ID         string                        `json:"id"`
-	Type       string                        `json:"type"`
-	Role       string                        `json:"role"`
-	Content    []anthropicNativeContentBlock `json:"content"`
-	Model      string                        `json:"model"`
-	StopReason string                        `json:"stop_reason"`
-	Usage      struct {
-		InputTokens  int `json:"input_tokens"`
-		OutputTokens int `json:"output_tokens"`
-	} `json:"usage"`
-}
-
-func (s *Server) handleAnthropicMessages(w http.ResponseWriter, r *http.Request) {
-    if s.sidecarMsgsHandler != nil {
-        s.sidecarMsgsHandler.ServeHTTP(w, r)
-        return
-    }
-    s.respondError(w, http.StatusNotImplemented, errors.New("anthropic messages handler not available"))
-}
-
-// approximatePromptTokens estimates tokens from request messages (4 chars ~ 1 token).
-func (s *Server) guardAnthropicTokens(req anthropicNativeRequest) error {
-	if !s.anthropicTokenCheckEnabled {
-		return nil
-	}
-	if req.MaxTokens <= 0 {
-		return fmt.Errorf("anthropic: max_tokens required when token guard enabled")
-	}
-	if s.anthropicMaxTokens > 0 && req.MaxTokens > s.anthropicMaxTokens {
-		return fmt.Errorf("anthropic: max_tokens %d exceeds limit %d", req.MaxTokens, s.anthropicMaxTokens)
-	}
-	return nil
-}
-
-func approximatePromptTokens(req openai.ChatCompletionRequest) int {
-	total := 0
-	for _, m := range req.Messages {
-		total += len(m.Content)
-	}
-	// ensure non-zero for accounting visibility
-	n := total/4 + 1
-	if n < len(req.Messages)*2 { // minimum overhead per message
-		n = len(req.Messages) * 2
-	}
-	return n
-}
-
-// extractSystemText flattens system field (string or blocks) into a single string.
-func extractSystemText(sys anthropicSystemField) string {
-	if strings.TrimSpace(sys.Text) != "" {
-		return sys.Text
-	}
-	var b strings.Builder
-	for _, block := range sys.Blocks {
-		if strings.EqualFold(block.Type, "text") {
-			b.WriteString(block.Text)
-		}
-	}
-	return b.String()
-}
-
-// --- Native passthrough implementation ---
-func (s *Server) anthropicPassthrough(w http.ResponseWriter, r *http.Request, raw []byte, stream bool, sessionUser *userstore.User, apiKey *userstore.APIKey) {
-    // Clamp excessive max_tokens to avoid OpenAI 400s via sidecar
-    raw = clampAnthropicMaxTokens(raw, 16384)
-    url := s.anthBaseURL + "/v1/messages"
-	if q := r.URL.RawQuery; q != "" {
-		url += "?" + q
-	}
-	req, err := http.NewRequestWithContext(r.Context(), http.MethodPost, url, bytes.NewReader(raw))
-	if err != nil {
-		s.respondError(w, http.StatusBadGateway, err)
-		return
-	}
-	req.Header.Set("Content-Type", "application/json")
-	if stream {
-		req.Header.Set("Accept", "text/event-stream")
-	}
-    if strings.TrimSpace(s.anthAPIKey) != "" {
-        req.Header.Set("x-api-key", s.anthAPIKey)
-    }
-	req.Header.Set("anthropic-version", s.anthVersion)
-	s.debugf("anthropic.passthrough: POST %s stream=%v", url, stream)
-	resp, err := http.DefaultClient.Do(req)
-	if err != nil {
-		s.respondError(w, http.StatusBadGateway, err)
-		return
-	}
-	defer resp.Body.Close()
-	s.debugf("anthropic.passthrough: status=%d", resp.StatusCode)
-	// Copy headers of interest
-	for k, vals := range resp.Header {
-		if strings.EqualFold(k, "content-type") {
-			w.Header()[k] = vals
-		}
-	}
-	w.WriteHeader(resp.StatusCode)
-	if stream {
-		flusher, _ := w.(http.Flusher)
-		// Best-effort passthrough for SSE; accounting can be added later
-		io.Copy(w, resp.Body)
-		if flusher != nil {
-			flusher.Flush()
-		}
-		return
-	}
-	// Non-stream: copy body and record usage if possible
-	body, _ := io.ReadAll(resp.Body)
-	if s.isDebug() {
-		s.debugf("anthropic.passthrough: body=%s", string(previewBytes(body, 512)))
-	}
-	_, _ = w.Write(body)
-	if s.ledger != nil && resp.StatusCode == http.StatusOK {
-		var ar struct {
-			Usage struct {
-				InputTokens  int `json:"input_tokens"`
-				OutputTokens int `json:"output_tokens"`
-			} `json:"usage"`
-		}
-		if json.Unmarshal(body, &ar) == nil {
-			var uid int64
-			if sessionUser != nil {
-				uid = sessionUser.ID
-			} else if u, _ := s.gateway.Account(); u != nil {
-				uid = u.ID
-			}
-			if uid != 0 {
-				entry := ledger.Entry{UserID: uid, PromptTokens: int64(ar.Usage.InputTokens), CompletionTokens: int64(ar.Usage.OutputTokens), Direction: ledger.DirectionConsume, Memo: "anthropic.messages(passthrough)"}
-				if apiKey != nil {
-					id := apiKey.ID
-					entry.APIKeyID = &id
-				}
-				_ = s.ledger.Record(r.Context(), entry)
-			}
-		}
-	}
-}
-
-// clampAnthropicMaxTokens reduces the "max_tokens" field in an Anthropic-compatible
-// request body if it exceeds the provided cap. It returns the original body on parse errors.
-func clampAnthropicMaxTokens(body []byte, capTokens int) []byte {
-    if capTokens <= 0 || len(body) == 0 {
-        return body
-    }
-    var m map[string]any
-    if err := json.Unmarshal(body, &m); err != nil {
-        return body
-    }
-    if v, ok := m["max_tokens"]; ok {
-        switch t := v.(type) {
-        case float64:
-            if int(t) > capTokens {
-                m["max_tokens"] = capTokens
-            }
-        case int:
-            if t > capTokens {
-                m["max_tokens"] = capTokens
-            }
-        }
-    }
-    b, err := json.Marshal(m)
-    if err != nil {
-        return body
-    }
-    return b
-}
-
-// --- OpenAI tool bridge (non-streaming) disabled in favor of sidecar
-func (s *Server) executeOpenAIToolBridge(ctx context.Context, areq anthropicNativeRequest, sessionUser *userstore.User, apiKey *userstore.APIKey) (bridgeExecResult, error) {
-    return bridgeExecResult{}, errors.New("openai tool bridge disabled in favor of sidecar")
-}
-
-func (s *Server) openaiToolBridge(w http.ResponseWriter, r *http.Request, areq anthropicNativeRequest, sessionUser *userstore.User, apiKey *userstore.APIKey) {
-    s.respondError(w, http.StatusNotImplemented, errors.New("openai tool bridge disabled in favor of sidecar"))
-}
-
-func (s *Server) openaiToolBridgeBatchSSE(w http.ResponseWriter, r *http.Request, areq anthropicNativeRequest, sessionUser *userstore.User, apiKey *userstore.APIKey) {
-    s.respondError(w, http.StatusNotImplemented, errors.New("openai tool bridge disabled in favor of sidecar"))
->>>>>>> 0fbd760c
 }
 
 // extractLastUserMessage extracts the last user text message from the request
@@ -1651,16 +959,6 @@
 // --- OpenAI tool bridge (streaming): forward OpenAI SSE deltas as Anthropic-style content_block_delta ---
 // openaiToolBridgeStream removed (sidecar handles streaming tool bridge)
 
-<<<<<<< HEAD
-=======
-func previewBytes(b []byte, n int) []byte {
-	if len(b) <= n {
-		return b
-	}
-	return b[:n]
-}
-
->>>>>>> 0fbd760c
 // toolInputChunks removed (legacy bridge)
 
 type sessionContextKey struct{}
