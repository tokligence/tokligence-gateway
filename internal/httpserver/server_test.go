--- conflicted
+++ resolved
@@ -1,7 +1,6 @@
 package httpserver
 
 import (
-<<<<<<< HEAD
 	"bytes"
 	"context"
 	"database/sql"
@@ -24,25 +23,6 @@
 	"github.com/tokligence/tokligence-gateway/internal/openai"
 	"github.com/tokligence/tokligence-gateway/internal/testutil"
 	adapter2 "github.com/tokligence/tokligence-gateway/internal/translation/adapter"
-=======
-    "bytes"
-    "context"
-    "database/sql"
-    "encoding/json"
-    "fmt"
-    "net/http"
-    "net/http/httptest"
-    "strings"
-    "testing"
-    "time"
-
-    "github.com/tokligence/tokligence-gateway/internal/adapter"
-    "github.com/tokligence/tokligence-gateway/internal/adapter/loopback"
-    "github.com/tokligence/tokligence-gateway/internal/auth"
-    "github.com/tokligence/tokligence-gateway/internal/client"
-    "github.com/tokligence/tokligence-gateway/internal/ledger"
-    "github.com/tokligence/tokligence-gateway/internal/openai"
->>>>>>> 0fbd760c
 	"github.com/tokligence/tokligence-gateway/internal/userstore"
     adapter2 "github.com/tokligence/tokligence-gateway/internal/translation/adapter"
 )
@@ -369,11 +349,7 @@
 	identity := newMemoryIdentityStore()
 	identity.users[rootAdminUser.ID] = rootAdminUser
 	identity.emails[strings.ToLower(rootAdminUser.Email)] = rootAdminUser.ID
-<<<<<<< HEAD
 	srv := New(gw, loopback.New(), nil, authManager, identity, rootAdminUser, nil, true)
-=======
-    srv := New(gw, loopback.New(), nil, authManager, identity, rootAdminUser, nil, true)
->>>>>>> 0fbd760c
 
 	loginReq := httptest.NewRequest(http.MethodPost, "/api/v1/auth/login", bytes.NewBufferString(`{"email":"agent@example.com"}`))
 	loginRec := httptest.NewRecorder()
@@ -415,11 +391,7 @@
 	identity := newMemoryIdentityStore()
 	identity.users[rootAdminUser.ID] = rootAdminUser
 	identity.emails[strings.ToLower(rootAdminUser.Email)] = rootAdminUser.ID
-<<<<<<< HEAD
 	srv := New(gw, loopback.New(), nil, authManager, identity, rootAdminUser, nil, true)
-=======
-    srv := New(gw, loopback.New(), nil, authManager, identity, rootAdminUser, nil, true)
->>>>>>> 0fbd760c
 
 	loginReq := httptest.NewRequest(http.MethodPost, "/api/v1/auth/login", bytes.NewBufferString(`{"email":"admin@local"}`))
 	loginRec := httptest.NewRecorder()
@@ -443,11 +415,7 @@
 	identity := newMemoryIdentityStore()
 	identity.users[rootAdminUser.ID] = rootAdminUser
 	identity.emails[strings.ToLower(rootAdminUser.Email)] = rootAdminUser.ID
-<<<<<<< HEAD
 	srv := New(&configurableGateway{data: defaultGatewayData, marketplaceAvailable: defaultGatewayData.marketplace}, loopback.New(), nil, auth.NewManager("secret"), identity, rootAdminUser, nil, true)
-=======
-srv := New(&configurableGateway{data: defaultGatewayData, marketplaceAvailable: defaultGatewayData.marketplace}, loopback.New(), nil, auth.NewManager("secret"), identity, rootAdminUser, nil, true)
->>>>>>> 0fbd760c
 	req := httptest.NewRequest(http.MethodGet, "/api/v1/profile", nil)
 	rec := httptest.NewRecorder()
 	srv.Router().ServeHTTP(rec, req)
@@ -466,11 +434,7 @@
 	if _, err := identity.CreateUser(context.Background(), "user@example.com", userstore.RoleGatewayUser, ""); err != nil {
 		t.Fatalf("seed user: %v", err)
 	}
-<<<<<<< HEAD
 	srv := New(gw, loopback.New(), nil, authManager, identity, rootAdminUser, nil, true)
-=======
-    srv := New(gw, loopback.New(), nil, authManager, identity, rootAdminUser, nil, true)
->>>>>>> 0fbd760c
 
 	req := httptest.NewRequest(http.MethodGet, "/api/v1/services", nil)
 	req.AddCookie(&http.Cookie{Name: "tokligence_session", Value: token})
@@ -489,11 +453,7 @@
 	identity.emails[strings.ToLower(rootAdminUser.Email)] = rootAdminUser.ID
 	user, _ := identity.CreateUser(context.Background(), "tester@example.com", userstore.RoleGatewayUser, "Tester")
 	key, token, _ := identity.CreateAPIKey(context.Background(), user.ID, nil, nil)
-<<<<<<< HEAD
 	srv := New(gw, loopback.New(), ledgerStub, nil, identity, rootAdminUser, nil, true)
-=======
-    srv := New(gw, loopback.New(), ledgerStub, nil, identity, rootAdminUser, nil, true)
->>>>>>> 0fbd760c
 
 	reqBody, _ := json.Marshal(openai.ChatCompletionRequest{
 		Model:    "loopback",
@@ -525,11 +485,7 @@
 	identity.emails[strings.ToLower(rootAdminUser.Email)] = rootAdminUser.ID
 	identity.users[1] = &userstore.User{ID: 1, Email: "user@example.com", Role: userstore.RoleGatewayUser, Status: userstore.StatusActive}
 	identity.emails["user@example.com"] = 1
-<<<<<<< HEAD
 	srv := New(gw, loopback.New(), ledgerStub, authManager, identity, rootAdminUser, nil, true)
-=======
-    srv := New(gw, loopback.New(), ledgerStub, authManager, identity, rootAdminUser, nil, true)
->>>>>>> 0fbd760c
 
 	req := httptest.NewRequest(http.MethodGet, "/api/v1/usage/summary", nil)
 	req.AddCookie(&http.Cookie{Name: "tokligence_session", Value: token})
@@ -567,11 +523,7 @@
 	identity.emails[strings.ToLower(rootAdminUser.Email)] = rootAdminUser.ID
 	identity.users[1] = &userstore.User{ID: 1, Email: "user@example.com", Role: userstore.RoleGatewayUser, Status: userstore.StatusActive}
 	identity.emails["user@example.com"] = 1
-<<<<<<< HEAD
 	srv := New(gw, loopback.New(), ledgerStub, authManager, identity, rootAdminUser, nil, true)
-=======
-    srv := New(gw, loopback.New(), ledgerStub, authManager, identity, rootAdminUser, nil, true)
->>>>>>> 0fbd760c
 
 	req := httptest.NewRequest(http.MethodGet, "/api/v1/usage/logs?limit=5", nil)
 	req.AddCookie(&http.Cookie{Name: "tokligence_session", Value: token})
@@ -1020,11 +972,7 @@
 	identity := newMemoryIdentityStore()
 	identity.users[rootAdminUser.ID] = rootAdminUser
 	identity.emails[strings.ToLower(rootAdminUser.Email)] = rootAdminUser.ID
-<<<<<<< HEAD
 	srv := New(gw, loopback.New(), nil, authManager, identity, rootAdminUser, nil, true)
-=======
-srv := New(gw, loopback.New(), nil, authManager, identity, rootAdminUser, nil, true)
->>>>>>> 0fbd760c
 
 	loginReq := httptest.NewRequest(http.MethodPost, "/api/v1/auth/login", bytes.NewBufferString(`{"email":"admin@local"}`))
 	loginRec := httptest.NewRecorder()
@@ -1102,11 +1050,7 @@
 
 func TestModelsEndpoint(t *testing.T) {
 	gw := &configurableGateway{data: defaultGatewayData, marketplaceAvailable: defaultGatewayData.marketplace}
-<<<<<<< HEAD
 	srv := New(gw, loopback.New(), nil, nil, nil, rootAdminUser, nil, true)
-=======
-srv := New(gw, loopback.New(), nil, nil, nil, rootAdminUser, nil, true)
->>>>>>> 0fbd760c
 
 	req := httptest.NewRequest(http.MethodGet, "/v1/models", nil)
 	rec := httptest.NewRecorder()
@@ -1161,7 +1105,6 @@
 type streamingAdapter struct{}
 
 func (s *streamingAdapter) CreateCompletion(ctx context.Context, req openai.ChatCompletionRequest) (openai.ChatCompletionResponse, error) {
-<<<<<<< HEAD
 	return openai.NewCompletionResponse(req.Model, openai.ChatMessage{Role: "assistant", Content: "ok"}, openai.UsageBreakdown{}), nil
 }
 func (s *streamingAdapter) CreateCompletionStream(ctx context.Context, req openai.ChatCompletionRequest) (<-chan adapter.StreamEvent, error) {
@@ -1176,29 +1119,12 @@
 		ch <- adapter.StreamEvent{Chunk: &chunk2}
 	}()
 	return ch, nil
-=======
-    return openai.NewCompletionResponse(req.Model, openai.ChatMessage{Role: "assistant", Content: "ok"}, openai.UsageBreakdown{}), nil
-}
-func (s *streamingAdapter) CreateCompletionStream(ctx context.Context, req openai.ChatCompletionRequest) (<-chan adapter.StreamEvent, error) {
-    ch := make(chan adapter.StreamEvent, 2)
-    go func() {
-        defer close(ch)
-        // first chunk with role
-        chunk1 := openai.ChatCompletionChunk{Model: req.Model, Choices: []openai.ChatCompletionChunkChoice{{Delta: openai.ChatMessageDelta{Role: "assistant", Content: "Hello"}}}}
-        ch <- adapter.StreamEvent{Chunk: &chunk1}
-        // second chunk
-        chunk2 := openai.ChatCompletionChunk{Model: req.Model, Choices: []openai.ChatCompletionChunkChoice{{Delta: openai.ChatMessageDelta{Content: " World"}}}}
-        ch <- adapter.StreamEvent{Chunk: &chunk2}
-    }()
-    return ch, nil
->>>>>>> 0fbd760c
 }
 
 // Ensure streamingAdapter satisfies interfaces
 var _ adapter.StreamingChatAdapter = (*streamingAdapter)(nil)
 
 func TestChatCompletionsStreaming(t *testing.T) {
-<<<<<<< HEAD
 	gw := &configurableGateway{data: defaultGatewayData, marketplaceAvailable: defaultGatewayData.marketplace}
 	sa := &streamingAdapter{}
 	srv := New(gw, sa, nil, nil, nil, rootAdminUser, nil, true)
@@ -1226,44 +1152,11 @@
 	if rec.Code != http.StatusNotFound {
 		t.Fatalf("expected 404 when native endpoint disabled, got %d", rec.Code)
 	}
-=======
-    gw := &configurableGateway{data: defaultGatewayData, marketplaceAvailable: defaultGatewayData.marketplace}
-    sa := &streamingAdapter{}
-    srv := New(gw, sa, nil, nil, nil, rootAdminUser, nil, true)
-
-    reqBody, _ := json.Marshal(openai.ChatCompletionRequest{Model: "gpt-4", Stream: true, Messages: []openai.ChatMessage{{Role: "user", Content: "hi"}}})
-    req := httptest.NewRequest(http.MethodPost, "/v1/chat/completions", bytes.NewReader(reqBody))
-    rec := httptest.NewRecorder()
-    srv.Router().ServeHTTP(rec, req)
-
-    if rec.Code != http.StatusOK {
-        t.Fatalf("expected 200, got %d", rec.Code)
-    }
-    body := rec.Body.String()
-    if !strings.Contains(body, "data:") {
-        t.Fatalf("expected SSE data lines, got: %s", body)
-    }
-}
-
-func TestAnthropicNativeToggle(t *testing.T) {
-    gw := &configurableGateway{data: defaultGatewayData, marketplaceAvailable: defaultGatewayData.marketplace}
-    srvDisabled := New(gw, loopback.New(), nil, nil, nil, rootAdminUser, nil, false)
-    req := httptest.NewRequest(http.MethodPost, "/anthropic/v1/messages", bytes.NewBufferString(`{}`))
-    rec := httptest.NewRecorder()
-    srvDisabled.Router().ServeHTTP(rec, req)
-    if rec.Code != http.StatusNotFound {
-        t.Fatalf("expected 404 when native endpoint disabled, got %d", rec.Code)
-    }
->>>>>>> 0fbd760c
 }
 
 func TestModelsEndpointStructure(t *testing.T) {
 	gw := &configurableGateway{data: defaultGatewayData, marketplaceAvailable: defaultGatewayData.marketplace}
-<<<<<<< HEAD
 	srv := New(gw, loopback.New(), nil, nil, nil, rootAdminUser, nil, true)
-=======
-srv := New(gw, loopback.New(), nil, nil, nil, rootAdminUser, nil, true)
->>>>>>> 0fbd760c
 
 	req := httptest.NewRequest(http.MethodGet, "/v1/models", nil)
 	rec := httptest.NewRecorder()
@@ -1308,20 +1201,14 @@
 }
 
 func TestAnthropicDecodeToolResultContentString(t *testing.T) {
-<<<<<<< HEAD
 	// Ensure anthropic.ContentBlock accepts tool_result.content as a plain string
 	raw := `{
-=======
-    // Ensure anthropicNativeContentBlock accepts tool_result.content as a plain string
-    raw := `{
->>>>>>> 0fbd760c
         "model": "claude-3-5-haiku-20241022",
         "messages": [
             {"role": "assistant", "content": [{"type":"tool_use","id":"call_1","name":"Read","input":{"file_path":"/tmp/README.md"}}]},
             {"role": "user", "content": [{"type":"tool_result","tool_use_id":"call_1","content":"file content here"}]}
         ]
     }`
-<<<<<<< HEAD
 	var req anthpkg.NativeRequest
 	if err := json.Unmarshal([]byte(raw), &req); err != nil {
 		t.Fatalf("unmarshal failed: %v", err)
@@ -1405,79 +1292,6 @@
 	if oreq.Messages[ai+2].Role != "user" {
 		t.Fatalf("expected user message after tool, got %s", oreq.Messages[ai+2].Role)
 	}
-=======
-    var req anthropicNativeRequest
-    if err := json.Unmarshal([]byte(raw), &req); err != nil {
-        t.Fatalf("unmarshal failed: %v", err)
-    }
-    if len(req.Messages) != 2 {
-        t.Fatalf("expected 2 messages, got %d", len(req.Messages))
-    }
-    blocks := req.Messages[1].Content.Blocks
-    if len(blocks) != 1 || !strings.EqualFold(blocks[0].Type, "tool_result") {
-        t.Fatalf("unexpected second message blocks: %#v", blocks)
-    }
-    if len(blocks[0].Content) != 1 || !strings.EqualFold(blocks[0].Content[0].Type, "text") || blocks[0].Content[0].Text == "" {
-        t.Fatalf("expected tool_result.content as single text block, got %#v", blocks[0].Content)
-    }
-}
-
-func TestNormalizeAnthropicRequest_ContentShapes(t *testing.T) {
-    cases := []string{
-        `{"model":"claude-3-5-haiku-20241022","messages":[{"role":"user","content":"hello"}]}`,
-        `{"model":"claude-3-5-haiku-20241022","messages":[{"role":"user","content": {"text":"hello"}}]}`,
-        `{"model":"claude-3-5-haiku-20241022","messages":[{"role":"user","content": {"content":"hello"}}]}`,
-        `{"model":"claude-3-5-haiku-20241022","messages":[{"role":"user","content": {"content":[{"type":"text","text":"hello"}]}}]}`,
-    }
-    for i, raw := range cases {
-        var req anthropicNativeRequest
-        if err := json.NewDecoder(bytes.NewReader([]byte(raw))).Decode(&req); err != nil {
-            t.Fatalf("case %d decode err: %v", i, err)
-        }
-        if len(req.Messages) != 1 || len(req.Messages[0].Content.Blocks) == 0 || !strings.EqualFold(req.Messages[0].Content.Blocks[0].Type, "text") {
-            t.Fatalf("case %d unexpected blocks: %#v", i, req.Messages[0].Content.Blocks)
-        }
-        if req.Messages[0].Content.Blocks[0].Text != "hello" {
-            t.Fatalf("case %d text mismatch: %q", i, req.Messages[0].Content.Blocks[0].Text)
-        }
-    }
-}
-
-func TestAdapterMapping_ToolsSequence(t *testing.T) {
-    // assistant proposes a tool call, user returns tool_result, then user asks to continue
-    areq := adapter2.AnthropicMessageRequest{
-        Model: "claude-x",
-        Messages: []adapter2.AnthropicMsg{
-            {
-                Role:    "assistant",
-                Content: json.RawMessage(`[{"type":"tool_use","id":"call_1","name":"lookup","input":{"q":"hi"}}]`),
-            },
-            {
-                Role:    "user",
-                Content: json.RawMessage(`[{"type":"tool_result","tool_use_id":"call_1","content":[{"type":"text","text":"ok"}]}]`),
-            },
-            {
-                Role:    "user",
-                Content: json.RawMessage(`[{"type":"text","text":"continue"}]`),
-            },
-        },
-    }
-    oreq, err := adapter2.AnthropicToOpenAI(areq)
-    if err != nil { t.Fatalf("AnthropicToOpenAI err: %v", err) }
-    if len(oreq.Messages) < 3 { t.Fatalf("expected >=3 messages, got %d", len(oreq.Messages)) }
-    // find assistant with tool_calls
-    ai := -1
-    for i, m := range oreq.Messages {
-        if m.Role == "assistant" && len(m.ToolCalls) > 0 {
-            ai = i
-            break
-        }
-    }
-    if ai == -1 { t.Fatalf("no assistant message with tool_calls: %#v", oreq.Messages) }
-    if ai+2 >= len(oreq.Messages) { t.Fatalf("not enough messages after assistant") }
-    if oreq.Messages[ai+1].Role != "tool" { t.Fatalf("expected tool message after assistant, got %s", oreq.Messages[ai+1].Role) }
-    if oreq.Messages[ai+2].Role != "user" { t.Fatalf("expected user message after tool, got %s", oreq.Messages[ai+2].Role) }
->>>>>>> 0fbd760c
 }
 
 func TestEmbeddingsEndpointSuccess(t *testing.T) {
@@ -1488,11 +1302,7 @@
 	identity.emails[strings.ToLower(rootAdminUser.Email)] = rootAdminUser.ID
 	user, _ := identity.CreateUser(context.Background(), "tester@example.com", userstore.RoleGatewayUser, "Tester")
 	_, token, _ := identity.CreateAPIKey(context.Background(), user.ID, nil, nil)
-<<<<<<< HEAD
 	srv := New(gw, loopback.New(), ledgerStub, nil, identity, rootAdminUser, nil, true)
-=======
-srv := New(gw, loopback.New(), ledgerStub, nil, identity, rootAdminUser, nil, true)
->>>>>>> 0fbd760c
 
 	reqBody, _ := json.Marshal(openai.EmbeddingRequest{
 		Model: "text-embedding-ada-002",
@@ -1542,11 +1352,7 @@
 	identity.emails[strings.ToLower(rootAdminUser.Email)] = rootAdminUser.ID
 	user, _ := identity.CreateUser(context.Background(), "embedder@example.com", userstore.RoleGatewayUser, "Embedder")
 	key, token, _ := identity.CreateAPIKey(context.Background(), user.ID, nil, nil)
-<<<<<<< HEAD
 	srv := New(gw, loopback.New(), ledgerStub, nil, identity, rootAdminUser, nil, true)
-=======
-srv := New(gw, loopback.New(), ledgerStub, nil, identity, rootAdminUser, nil, true)
->>>>>>> 0fbd760c
 
 	reqBody, _ := json.Marshal(openai.EmbeddingRequest{
 		Model: "text-embedding-ada-002",
@@ -1591,11 +1397,7 @@
 	identity.emails[strings.ToLower(rootAdminUser.Email)] = rootAdminUser.ID
 	user, _ := identity.CreateUser(context.Background(), "multi@example.com", userstore.RoleGatewayUser, "Multi")
 	_, token, _ := identity.CreateAPIKey(context.Background(), user.ID, nil, nil)
-<<<<<<< HEAD
 	srv := New(gw, loopback.New(), nil, nil, identity, rootAdminUser, nil, true)
-=======
-    srv := New(gw, loopback.New(), nil, nil, identity, rootAdminUser, nil, true)
->>>>>>> 0fbd760c
 
 	reqBody, _ := json.Marshal(openai.EmbeddingRequest{
 		Model: "text-embedding-ada-002",
@@ -1633,11 +1435,7 @@
 	identity := newMemoryIdentityStore()
 	identity.users[rootAdminUser.ID] = rootAdminUser
 	identity.emails[strings.ToLower(rootAdminUser.Email)] = rootAdminUser.ID
-<<<<<<< HEAD
 	srv := New(gw, loopback.New(), nil, nil, identity, rootAdminUser, nil, true)
-=======
-    srv := New(gw, loopback.New(), nil, nil, identity, rootAdminUser, nil, true)
->>>>>>> 0fbd760c
 
 	reqBody, _ := json.Marshal(openai.EmbeddingRequest{
 		Model: "text-embedding-ada-002",
@@ -1661,11 +1459,7 @@
 	identity.emails[strings.ToLower(rootAdminUser.Email)] = rootAdminUser.ID
 	user, _ := identity.CreateUser(context.Background(), "invalid@example.com", userstore.RoleGatewayUser, "Invalid")
 	_, token, _ := identity.CreateAPIKey(context.Background(), user.ID, nil, nil)
-<<<<<<< HEAD
 	srv := New(gw, loopback.New(), nil, nil, identity, rootAdminUser, nil, true)
-=======
-    srv := New(gw, loopback.New(), nil, nil, identity, rootAdminUser, nil, true)
->>>>>>> 0fbd760c
 
 	req := httptest.NewRequest(http.MethodPost, "/v1/embeddings", bytes.NewBufferString("{invalid json}"))
 	req.Header.Set("Authorization", "Bearer "+token)
@@ -1685,11 +1479,7 @@
 	identity.emails[strings.ToLower(rootAdminUser.Email)] = rootAdminUser.ID
 	user, _ := identity.CreateUser(context.Background(), "noinput@example.com", userstore.RoleGatewayUser, "NoInput")
 	_, token, _ := identity.CreateAPIKey(context.Background(), user.ID, nil, nil)
-<<<<<<< HEAD
 	srv := New(gw, loopback.New(), nil, nil, identity, rootAdminUser, nil, true)
-=======
-srv := New(gw, loopback.New(), nil, nil, identity, rootAdminUser, nil, true)
->>>>>>> 0fbd760c
 
 	reqBody, _ := json.Marshal(openai.EmbeddingRequest{
 		Model: "text-embedding-ada-002",
@@ -1714,11 +1504,7 @@
 	identity.emails[strings.ToLower(rootAdminUser.Email)] = rootAdminUser.ID
 	user, _ := identity.CreateUser(context.Background(), "optional@example.com", userstore.RoleGatewayUser, "Optional")
 	_, token, _ := identity.CreateAPIKey(context.Background(), user.ID, nil, nil)
-<<<<<<< HEAD
 	srv := New(gw, loopback.New(), nil, nil, identity, rootAdminUser, nil, true)
-=======
-srv := New(gw, loopback.New(), nil, nil, identity, rootAdminUser, nil, true)
->>>>>>> 0fbd760c
 
 	dimensions := 512
 	reqBody, _ := json.Marshal(openai.EmbeddingRequest{
@@ -1760,11 +1546,7 @@
 	_, token, _ := identity.CreateAPIKey(context.Background(), user.ID, nil, nil)
 
 	// Create server with non-embedding adapter
-<<<<<<< HEAD
 	srv := New(gw, loopback.New(), nil, nil, identity, rootAdminUser, nil, true)
-=======
-srv := New(gw, loopback.New(), nil, nil, identity, rootAdminUser, nil, true)
->>>>>>> 0fbd760c
 	// Override the embedding adapter to nil to simulate unsupported
 	srv.embeddingAdapter = nil
 
