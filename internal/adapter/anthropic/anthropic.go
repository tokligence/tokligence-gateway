package anthropic

import (
	"bytes"
	"context"
	"encoding/json"
	"errors"
	"fmt"
	"io"
	"net/http"
	"strings"
	"time"

	translatorpkg "github.com/tokligence/openai-anthropic-endpoint-translation/pkg/translator"
	"github.com/tokligence/tokligence-gateway/internal/adapter"
	anthropicstream "github.com/tokligence/tokligence-gateway/internal/httpserver/anthropic"
	"github.com/tokligence/tokligence-gateway/internal/openai"
)

var _ adapter.ChatAdapter = (*AnthropicAdapter)(nil)
var _ adapter.StreamingChatAdapter = (*AnthropicAdapter)(nil)

// AnthropicAdapter sends OpenAI-compatible chat requests to Anthropic using the
// shared translator module for request/response conversion.
type AnthropicAdapter struct {
	apiKey     string
	baseURL    string
	version    string
	httpClient *http.Client
	translator translatorpkg.Translator
}

// Config defines Anthropic adapter settings.
type Config struct {
	APIKey         string
	BaseURL        string
	Version        string
	RequestTimeout time.Duration
}

// New constructs an AnthropicAdapter.
func New(cfg Config) (*AnthropicAdapter, error) {
	if strings.TrimSpace(cfg.APIKey) == "" {
		return nil, errors.New("anthropic: api key required")
	}

	baseURL := strings.TrimSpace(cfg.BaseURL)
	if baseURL == "" {
		baseURL = "https://api.anthropic.com"
	}
	baseURL = strings.TrimRight(baseURL, "/")

	version := strings.TrimSpace(cfg.Version)
	if version == "" {
		version = "2023-06-01"
	}

	timeout := cfg.RequestTimeout
	if timeout == 0 {
		timeout = 60 * time.Second
	}

	return &AnthropicAdapter{
		apiKey:  cfg.APIKey,
		baseURL: baseURL,
		version: version,
		httpClient: &http.Client{
			Timeout: timeout,
		},
		translator: translatorpkg.NewTranslator(),
	}, nil
}

// CreateCompletion converts the request to Anthropic format, calls /v1/messages,
// and maps the response back to OpenAI format.
func (a *AnthropicAdapter) CreateCompletion(ctx context.Context, req openai.ChatCompletionRequest) (openai.ChatCompletionResponse, error) {
	treq, err := buildTranslatorRequest(req)
	if err != nil {
		return openai.ChatCompletionResponse{}, err
	}
	prefix := translatorpkg.PrefixPrompt(treq.Messages)
	anthropicReq, _, err := a.translator.BuildRequest(treq)
	if err != nil {
		return openai.ChatCompletionResponse{}, err
	}

	body, err := json.Marshal(anthropicReq)
	if err != nil {
		return openai.ChatCompletionResponse{}, fmt.Errorf("anthropic: marshal request: %w", err)
	}

	httpReq, err := http.NewRequestWithContext(ctx, http.MethodPost, a.baseURL+"/v1/messages", bytes.NewReader(body))
	if err != nil {
		return openai.ChatCompletionResponse{}, fmt.Errorf("anthropic: create request: %w", err)
	}
	setCommonHeaders(httpReq.Header, a.apiKey, a.version)

	resp, err := a.httpClient.Do(httpReq)
	if err != nil {
		return openai.ChatCompletionResponse{}, fmt.Errorf("anthropic: send request: %w", err)
	}
	defer resp.Body.Close()

	if resp.StatusCode >= 300 {
		data, _ := io.ReadAll(io.LimitReader(resp.Body, 8192))
		return openai.ChatCompletionResponse{}, fmt.Errorf("anthropic: http %d: %s", resp.StatusCode, strings.TrimSpace(string(data)))
	}

	var anthropicResp translatorpkg.AnthropicResponse
	if err := json.NewDecoder(resp.Body).Decode(&anthropicResp); err != nil {
		return openai.ChatCompletionResponse{}, fmt.Errorf("anthropic: decode response: %w", err)
	}

	oaiResp, err := a.translator.ConvertResponse(anthropicResp, prefix, anthropicReq.JsonMode)
	if err != nil {
		return openai.ChatCompletionResponse{}, fmt.Errorf("anthropic: convert response: %w", err)
	}

	return convertTranslatorResponseWithUsage(oaiResp, anthropicResp.Usage, req.Model), nil
}

// CreateCompletionStream sends a streaming request to Anthropic and forwards
// SSE deltas as OpenAI chunks.
func (a *AnthropicAdapter) CreateCompletionStream(ctx context.Context, req openai.ChatCompletionRequest) (<-chan adapter.StreamEvent, error) {
	treq, err := buildTranslatorRequest(req)
	if err != nil {
		return nil, err
	}
	treq.Stream = true
	anthropicReq, _, err := a.translator.BuildRequest(treq)
	if err != nil {
		return nil, err
	}
	anthropicReq.Stream = true

	body, err := json.Marshal(anthropicReq)
	if err != nil {
		return nil, fmt.Errorf("anthropic: marshal stream request: %w", err)
	}

	httpReq, err := http.NewRequestWithContext(ctx, http.MethodPost, a.baseURL+"/v1/messages", bytes.NewReader(body))
	if err != nil {
		return nil, fmt.Errorf("anthropic: create stream request: %w", err)
	}
	setCommonHeaders(httpReq.Header, a.apiKey, a.version)
	httpReq.Header.Set("Accept", "text/event-stream")

	resp, err := a.httpClient.Do(httpReq)
	if err != nil {
		return nil, fmt.Errorf("anthropic: send stream request: %w", err)
	}

	if resp.StatusCode != http.StatusOK {
		defer resp.Body.Close()
		data, _ := io.ReadAll(io.LimitReader(resp.Body, 8192))
		return nil, fmt.Errorf("anthropic: stream http %d: %s", resp.StatusCode, strings.TrimSpace(string(data)))
	}

	ch := make(chan adapter.StreamEvent, 16)
	go func() {
		defer close(ch)
		defer resp.Body.Close()
		emit := func(chunk openai.ChatCompletionChunk) error {
			ch <- adapter.StreamEvent{Chunk: &chunk}
			return nil
		}
		if err := anthropicstream.StreamAnthropicToOpenAI(ctx, req.Model, resp.Body, emit); err != nil && !errors.Is(err, context.Canceled) {
			ch <- adapter.StreamEvent{Error: err}
		}
	}()

	return ch, nil
}

func setCommonHeaders(h http.Header, apiKey, version string) {
	h.Set("Content-Type", "application/json")
	h.Set("x-api-key", apiKey)
	h.Set("anthropic-version", version)
}

func buildTranslatorRequest(req openai.ChatCompletionRequest) (translatorpkg.OpenAIChatRequest, error) {
	tr := translatorpkg.OpenAIChatRequest{
		Model:           mapModelName(req.Model),
		Stream:          req.Stream,
		Temperature:     req.Temperature,
		TopP:            req.TopP,
		ResponseFormat:  req.ResponseFormat,
		ReasoningEffort: req.ReasoningEffort,
	}
	if req.MaxTokens != nil {
		tr.MaxTokens = new(int)
		*tr.MaxTokens = *req.MaxTokens
	}
	if len(req.Metadata) > 0 {
		meta := make(map[string]any, len(req.Metadata))
		for k, v := range req.Metadata {
			meta[k] = v
		}
		tr.Metadata = meta
	}

<<<<<<< HEAD
	// Web search options
	if req.WebSearchOptions != nil {
		tr.WebSearchOptions = &translatorpkg.WebSearchOptions{
			UserLocation:      req.WebSearchOptions.UserLocation,
			SearchContextSize: req.WebSearchOptions.SearchContextSize,
		}
	}

	// Thinking configuration
	if req.Thinking != nil {
		tr.Thinking = &translatorpkg.ThinkingConfig{
			Type:         req.Thinking.Type,
			BudgetTokens: 0, // Will be set if BudgetTokens is provided
		}
		if req.Thinking.BudgetTokens != nil {
			tr.Thinking.BudgetTokens = *req.Thinking.BudgetTokens
		}
=======
	// P0.5 Quick Fields
	if req.MaxCompletionTokens != nil {
		tr.MaxCompletion = new(int)
		*tr.MaxCompletion = *req.MaxCompletionTokens
	}
	tr.ParallelToolCalls = req.ParallelToolCalls
	if req.User != "" {
		tr.User = req.User
>>>>>>> e8e6bd8b
	}

	msgs := make([]translatorpkg.OpenAIMessage, 0, len(req.Messages))
	for _, m := range req.Messages {
		msgs = append(msgs, convertMessage(m))
	}
	tr.Messages = msgs

	if len(req.Tools) > 0 {
		tr.Tools = convertTools(req.Tools)
	}
	if req.ToolChoice != nil {
		if tc := convertToolChoice(req.ToolChoice); tc != nil {
			tr.ToolChoice = tc
		}
	}

	return tr, nil
}

func convertMessage(msg openai.ChatMessage) translatorpkg.OpenAIMessage {
	tMsg := translatorpkg.OpenAIMessage{
		Role:       msg.Role,
		ToolCallID: msg.ToolCallID,
	}
	trimmed := strings.TrimSpace(msg.Content)
	if trimmed != "" {
		tMsg.Content = []translatorpkg.ContentBlock{translatorpkg.NewTextBlock(trimmed)}
	}
	if len(msg.ToolCalls) > 0 {
		calls := make([]translatorpkg.ToolCall, 0, len(msg.ToolCalls))
		for _, tc := range msg.ToolCalls {
			calls = append(calls, translatorpkg.ToolCall{
				ID:   tc.ID,
				Type: tc.Type,
				Function: translatorpkg.ToolCallFunction{
					Name:      tc.Function.Name,
					Arguments: tc.Function.Arguments,
				},
			})
		}
		tMsg.ToolCalls = calls
	}
	// Cache control for prompt caching
	if len(msg.CacheControl) > 0 {
		tMsg.CacheControl = msg.CacheControl
	}
	return tMsg
}

func convertTools(tools []openai.Tool) []translatorpkg.Tool {
	out := make([]translatorpkg.Tool, 0, len(tools))
	for _, t := range tools {
		raw := map[string]any{"type": t.Type}

		switch t.Type {
		case "function":
			// Standard function tools
			if t.Function != nil {
				rawFn := map[string]any{
					"name": t.Function.Name,
				}
				if strings.TrimSpace(t.Function.Description) != "" {
					rawFn["description"] = t.Function.Description
				}
				if len(t.Function.Parameters) > 0 {
					rawFn["parameters"] = t.Function.Parameters
				}
				if len(t.Function.CacheControl) > 0 {
					rawFn["cache_control"] = t.Function.CacheControl
				}
				raw["function"] = rawFn
			}

		case "url", "mcp":
			// MCP Server tools
			if t.URL != "" {
				raw["url"] = t.URL
			}
			if t.ServerURL != "" {
				raw["server_url"] = t.ServerURL
			}
			if t.Name != "" {
				raw["name"] = t.Name
			}
			if t.ServerLabel != "" {
				raw["server_label"] = t.ServerLabel
			}
			if len(t.ToolConfiguration) > 0 {
				raw["tool_configuration"] = t.ToolConfiguration
			}
			if len(t.Headers) > 0 {
				raw["headers"] = t.Headers
			}
			if t.AuthorizationToken != "" {
				raw["authorization_token"] = t.AuthorizationToken
			}

		default:
			// Computer tools (computer_*) and other Anthropic-hosted tools
			// Pass through as-is from the request
			if t.Name != "" {
				raw["name"] = t.Name
			}
			if t.DisplayWidthPx > 0 {
				raw["display_width_px"] = t.DisplayWidthPx
			}
			if t.DisplayHeightPx > 0 {
				raw["display_height_px"] = t.DisplayHeightPx
			}
			if t.DisplayNumber > 0 {
				raw["display_number"] = t.DisplayNumber
			}
			// For fully custom tools, include function if provided
			if t.Function != nil {
				rawFn := map[string]any{
					"name": t.Function.Name,
				}
				if strings.TrimSpace(t.Function.Description) != "" {
					rawFn["description"] = t.Function.Description
				}
				if len(t.Function.Parameters) > 0 {
					rawFn["parameters"] = t.Function.Parameters
				}
				raw["function"] = rawFn
			}
		}

		// Cache control can be on any tool
		if len(t.CacheControl) > 0 {
			raw["cache_control"] = t.CacheControl
		}

		out = append(out, translatorpkg.Tool{Type: t.Type, Raw: raw})
	}
	return out
}

func convertToolChoice(value interface{}) *translatorpkg.ToolChoice {
	switch v := value.(type) {
	case string:
		tc := &translatorpkg.ToolChoice{Kind: strings.ToLower(v)}
		return tc
	case map[string]interface{}:
		raw := make(map[string]any, len(v))
		for k, val := range v {
			raw[k] = val
		}
		tc := &translatorpkg.ToolChoice{RawObject: raw}
		if kind, ok := raw["type"].(string); ok {
			tc.Kind = strings.ToLower(kind)
		}
		if fn, ok := raw["function"].(map[string]interface{}); ok {
			if name, ok := fn["name"].(string); ok {
				tc.FunctionName = name
			}
		}
		return tc
	default:
		return nil
	}
}

func convertTranslatorResponse(resp translatorpkg.OpenAIChatResponse, fallbackModel string) openai.ChatCompletionResponse {
	return convertTranslatorResponseWithUsage(resp, translatorpkg.AnthropicUsage{}, fallbackModel)
}

func convertTranslatorResponseWithUsage(resp translatorpkg.OpenAIChatResponse, anthropicUsage translatorpkg.AnthropicUsage, fallbackModel string) openai.ChatCompletionResponse {
	model := fallbackModel
	if strings.TrimSpace(resp.Model) != "" {
		model = resp.Model
	}

	choices := make([]openai.ChatCompletionChoice, 0, len(resp.Choices))
	for _, ch := range resp.Choices {
		choice := openai.ChatCompletionChoice{
			Index:        ch.Index,
			FinishReason: ch.FinishReason,
			Message:      convertTranslatorMessage(ch.Message),
		}
		choices = append(choices, choice)
	}

	usage := openai.UsageBreakdown{
		PromptTokens:        resp.Usage.PromptTokens,
		CompletionTokens:    resp.Usage.CompletionTokens,
		TotalTokens:         resp.Usage.TotalTokens,
		CacheCreationTokens: anthropicUsage.CacheCreationInput,
		CacheReadTokens:     anthropicUsage.CacheReadInput,
		// ReasoningTokens would come from anthropicUsage if Anthropic adds it
	}

	return openai.ChatCompletionResponse{
		ID:      resp.ID,
		Object:  "chat.completion",
		Created: time.Now().Unix(),
		Model:   model,
		Choices: choices,
		Usage:   usage,
	}
}

func convertTranslatorMessage(msg translatorpkg.OpenAIMessage) openai.ChatMessage {
	out := openai.ChatMessage{Role: msg.Role, ToolCallID: msg.ToolCallID}
	var sb strings.Builder
	for idx, block := range msg.Content {
		if text, ok := block.AsText(); ok {
			if sb.Len() > 0 && strings.TrimSpace(text) != "" {
				sb.WriteString("\n")
			}
			sb.WriteString(text)
			continue
		}
		// Fallback: serialize non-text blocks to JSON
		if block.Data != nil {
			if idx > 0 {
				sb.WriteString("\n")
			}
			if data, err := json.Marshal(block.Data); err == nil {
				sb.Write(data)
			}
		}
	}
	out.Content = sb.String()

	if len(msg.ToolCalls) > 0 {
		calls := make([]openai.ToolCall, 0, len(msg.ToolCalls))
		for _, tc := range msg.ToolCalls {
			calls = append(calls, openai.ToolCall{
				ID:   tc.ID,
				Type: tc.Type,
				Function: openai.FunctionCall{
					Name:      tc.Function.Name,
					Arguments: tc.Function.Arguments,
				},
			})
		}
		out.ToolCalls = calls
	}
	return out
}

// mapModelName maps OpenAI-style aliases to Anthropic model identifiers.
func mapModelName(model string) string {
	name := strings.TrimSpace(strings.ToLower(model))
	switch name {
	case "claude-instant", "claude-instant-1", "claude-instant-v1":
		return "claude-instant-v1"
	case "claude-3-haiku", "claude-3-haiku-20240307", "claude-3-haiku-20240307-v1", "claude-3-haiku-v1":
		return "claude-3-haiku-20240307"
	case "claude-3-sonnet", "claude-3-sonnet-20240229", "claude-3-sonnet-20240229-v1", "claude-3-sonnet-v1":
		return "claude-3-5-sonnet-20241022"
	case "claude-3-opus", "claude-3-opus-20240229":
		return "claude-3-opus-20240229"
	case "gpt-4", "gpt-4o", "gpt-4.1", "gpt-4.1-mini":
		return "claude-3-5-sonnet-20241022"
	default:
		if strings.HasPrefix(name, "claude") {
			return model
		}
		return "claude-3-5-sonnet-20241022"
	}
}<|MERGE_RESOLUTION|>--- conflicted
+++ resolved
@@ -199,7 +199,6 @@
 		tr.Metadata = meta
 	}
 
-<<<<<<< HEAD
 	// Web search options
 	if req.WebSearchOptions != nil {
 		tr.WebSearchOptions = &translatorpkg.WebSearchOptions{
@@ -217,7 +216,6 @@
 		if req.Thinking.BudgetTokens != nil {
 			tr.Thinking.BudgetTokens = *req.Thinking.BudgetTokens
 		}
-=======
 	// P0.5 Quick Fields
 	if req.MaxCompletionTokens != nil {
 		tr.MaxCompletion = new(int)
@@ -226,7 +224,6 @@
 	tr.ParallelToolCalls = req.ParallelToolCalls
 	if req.User != "" {
 		tr.User = req.User
->>>>>>> e8e6bd8b
 	}
 
 	msgs := make([]translatorpkg.OpenAIMessage, 0, len(req.Messages))
