SHELL := /bin/bash
<<<<<<< HEAD

=======
PROJECT := model-free-gateway
TMP_DIR := .tmp
BIN_DIR := bin
PID_FILE := $(TMP_DIR)/$(PROJECT).pid
CLI_LOG := /tmp/$(PROJECT).log

# Go configuration from HEAD
>>>>>>> a61b8005
GO ?= /usr/local/go/bin/go
GOCACHE ?= $(CURDIR)/.gocache
GOMODCACHE ?= $(CURDIR)/.gomodcache

<<<<<<< HEAD
DIST_DIR ?= $(CURDIR)/dist
DIST_VERSION ?= $(shell git describe --tags --dirty --always 2>/dev/null || git rev-parse --short HEAD)
PLATFORMS ?= linux/amd64 linux/arm64 darwin/amd64 darwin/arm64 windows/amd64
GO_BINARIES := gateway gatewayd
BIN_DIR ?= $(CURDIR)/bin

.PHONY: build build-gateway build-gatewayd backend-test frontend-test frontend-lint frontend-ci test dist-go dist-frontend dist clean-dist ui ui-h5 ui-dev

# Simple build commands for local development
build: build-gateway build-gatewayd
	@echo "Built gateway and gatewayd to $(BIN_DIR)/"

build-gateway:
	@mkdir -p $(BIN_DIR)
	CGO_ENABLED=0 $(GO) build -ldflags "-s -w" -o $(BIN_DIR)/gateway ./cmd/gateway

build-gatewayd:
	@mkdir -p $(BIN_DIR)
	CGO_ENABLED=0 $(GO) build -ldflags "-s -w" -o $(BIN_DIR)/gatewayd ./cmd/gatewayd

clean:
	rm -rf $(BIN_DIR)
=======
.PHONY: help d-start d-start-detach d-stop d-test d-shell start stop restart run test fmt lint tidy clean check build backend-test frontend-test frontend-lint frontend-ci

help:
	@echo "Available targets:" \
		"\n  make d-start           # Run gateway CLI via Docker (foreground)" \
		"\n  make d-start-detach    # Run gateway CLI in Docker dev container" \
		"\n  make d-stop            # Stop Docker services" \
		"\n  make d-test            # Run Go tests in Docker" \
		"\n  make d-shell           # Shell into Docker dev container" \
		"\n  make build            # Compile gateway CLI to bin/tokligence" \
		"\n  make check           # Curl the active Token Exchange endpoint" \
		"\n  make start            # Start CLI locally in background" \
		"\n  make stop             # Stop locally running CLI" \
		"\n  make restart          # Restart local CLI" \
		"\n  make run              # Run CLI once in foreground" \
		"\n  make test             # Run go test ./... on host" \
		"\n  make backend-test     # Run backend tests with custom Go settings" \
		"\n  make frontend-test    # Run frontend tests" \
		"\n  make frontend-lint    # Run frontend linting" \
		"\n  make frontend-ci      # Run frontend lint + test" \
		"\n  make fmt/lint/tidy/test     # Common Go tasks" \
		"\n  make clean                  # Remove build artifacts"

$(TMP_DIR):
	@mkdir -p $(TMP_DIR)

$(BIN_DIR):
	@mkdir -p $(BIN_DIR)

# Docker targets

d-start:
	@docker compose run --rm cli

d-start-detach:
	@docker compose up -d dev

d-stop:
	@docker compose down

d-test:
	@docker compose run --rm test

d-shell:
	@docker compose run --rm dev bash

# Local targets
>>>>>>> a61b8005

start: $(TMP_DIR)
	@if [ -f $(PID_FILE) ] && kill -0 $$(cat $(PID_FILE)) 2>/dev/null; then \
		echo "$(PROJECT) CLI already running with PID $$(cat $(PID_FILE))"; \
	else \
		env TOKEN_EXCHANGE_BASE_URL=$${TOKEN_EXCHANGE_BASE_URL:-http://localhost:8080} nohup go run ./cmd/gateway >$(CLI_LOG) 2>&1 & echo $$! > $(PID_FILE); \
		echo "Started $(PROJECT) CLI (PID $$(cat $(PID_FILE)))"; \
	fi

stop:
	@if [ -f $(PID_FILE) ]; then \
		PID=$$(cat $(PID_FILE)); \
		if kill -0 $$PID 2>/dev/null; then \
			kill $$PID && echo "Stopped $(PROJECT) CLI (PID $$PID)"; \
		else \
			echo "Process $$PID not running"; \
		fi; \
		rm -f $(PID_FILE); \
	else \
		echo "No PID file at $(PID_FILE)"; \
	fi

restart: stop start

run:
	@TOKEN_EXCHANGE_BASE_URL=$${TOKEN_EXCHANGE_BASE_URL:-http://localhost:8080} go run ./cmd/gateway

build: $(BIN_DIR)
	@go build -o $(BIN_DIR)/tokligence ./cmd/gateway
	@echo "Built $(BIN_DIR)/tokligence"

test:
	@go test ./...

check:
	@./scripts/smoke.sh

# Backend/frontend test targets from HEAD
backend-test:
	GOCACHE=$(GOCACHE) GOMODCACHE=$(GOMODCACHE) $(GO) test ./...

frontend-test:
	cd fe && npm run test

frontend-lint:
	cd fe && npm run lint

frontend-ci: frontend-lint frontend-test

<<<<<<< HEAD
# Convenience aggregate target
test: backend-test frontend-test

ui:
	cd fe && npm run dev

ui-web:
	cd fe && npm run build:web && npx --yes serve dist

ui-h5:
	cd fe && npm run build:h5 && npx --yes serve dist

clean-dist:
	rm -rf $(DIST_DIR)

dist-go:
	@set -euo pipefail; \
	for platform in $(PLATFORMS); do \
		GOOS=$${platform%/*}; \
		GOARCH=$${platform#*/}; \
		OUTDIR="$(DIST_DIR)/go/$${GOOS}-$${GOARCH}"; \
		mkdir -p "$${OUTDIR}"; \
		for bin in $(GO_BINARIES); do \
			OUTPUT="$${OUTDIR}/$${bin}"; \
			if [[ $$GOOS == windows ]]; then OUTPUT="$${OUTPUT}.exe"; fi; \
			CGO_ENABLED=0 GOOS=$$GOOS GOARCH=$$GOARCH $(GO) build -ldflags "-s -w" -o "$${OUTPUT}" ./cmd/$${bin}; \
		done; \
		rm -rf "$${OUTDIR}/config"; \
		cp -R config "$${OUTDIR}/config"; \
	done

dist-frontend:
	@set -euo pipefail; \
	cd fe; \
	npm ci; \
	npm run build:web; \
	rm -rf "$(DIST_DIR)/frontend/web"; \
	mkdir -p "$(DIST_DIR)/frontend/web"; \
	cp -R dist/. "$(DIST_DIR)/frontend/web/"; \
	npm run build:h5; \
	rm -rf "$(DIST_DIR)/frontend/h5"; \
	mkdir -p "$(DIST_DIR)/frontend/h5"; \
	cp -R dist/. "$(DIST_DIR)/frontend/h5/"; \
	rm -rf dist

dist:
	$(MAKE) clean-dist
	$(MAKE) dist-go
	$(MAKE) dist-frontend
=======
# Common utilities

fmt:
	@go fmt ./...

lint:
	@go vet ./...

tidy:
	@go mod tidy

clean:
	@rm -rf $(TMP_DIR) .gocache .gomodcache $(CLI_LOG) $(BIN_DIR)
>>>>>>> a61b8005
<|MERGE_RESOLUTION|>--- conflicted
+++ resolved
@@ -1,65 +1,40 @@
 SHELL := /bin/bash
-<<<<<<< HEAD
-
-=======
-PROJECT := model-free-gateway
+PROJECT := tokligence-gateway
 TMP_DIR := .tmp
 BIN_DIR := bin
 PID_FILE := $(TMP_DIR)/$(PROJECT).pid
 CLI_LOG := /tmp/$(PROJECT).log
 
-# Go configuration from HEAD
->>>>>>> a61b8005
 GO ?= /usr/local/go/bin/go
 GOCACHE ?= $(CURDIR)/.gocache
 GOMODCACHE ?= $(CURDIR)/.gomodcache
 
-<<<<<<< HEAD
 DIST_DIR ?= $(CURDIR)/dist
 DIST_VERSION ?= $(shell git describe --tags --dirty --always 2>/dev/null || git rev-parse --short HEAD)
 PLATFORMS ?= linux/amd64 linux/arm64 darwin/amd64 darwin/arm64 windows/amd64
 GO_BINARIES := gateway gatewayd
-BIN_DIR ?= $(CURDIR)/bin
 
-.PHONY: build build-gateway build-gatewayd backend-test frontend-test frontend-lint frontend-ci test dist-go dist-frontend dist clean-dist ui ui-h5 ui-dev
-
-# Simple build commands for local development
-build: build-gateway build-gatewayd
-	@echo "Built gateway and gatewayd to $(BIN_DIR)/"
-
-build-gateway:
-	@mkdir -p $(BIN_DIR)
-	CGO_ENABLED=0 $(GO) build -ldflags "-s -w" -o $(BIN_DIR)/gateway ./cmd/gateway
-
-build-gatewayd:
-	@mkdir -p $(BIN_DIR)
-	CGO_ENABLED=0 $(GO) build -ldflags "-s -w" -o $(BIN_DIR)/gatewayd ./cmd/gatewayd
-
-clean:
-	rm -rf $(BIN_DIR)
-=======
-.PHONY: help d-start d-start-detach d-stop d-test d-shell start stop restart run test fmt lint tidy clean check build backend-test frontend-test frontend-lint frontend-ci
+.PHONY: help build build-gateway build-gatewayd start stop restart run test backend-test frontend-test frontend-lint frontend-ci check fmt lint tidy clean dist-go dist-frontend dist clean-dist ui ui-web ui-h5 ui-dev d-start d-start-detach d-stop d-test d-shell
 
 help:
 	@echo "Available targets:" \
-		"\n  make d-start           # Run gateway CLI via Docker (foreground)" \
-		"\n  make d-start-detach    # Run gateway CLI in Docker dev container" \
-		"\n  make d-stop            # Stop Docker services" \
-		"\n  make d-test            # Run Go tests in Docker" \
-		"\n  make d-shell           # Shell into Docker dev container" \
-		"\n  make build            # Compile gateway CLI to bin/tokligence" \
-		"\n  make check           # Curl the active Token Exchange endpoint" \
-		"\n  make start            # Start CLI locally in background" \
+		"\n  make build            # Compile gateway and gatewayd binaries" \
+		"\n  make start            # Start gateway CLI locally in background" \
 		"\n  make stop             # Stop locally running CLI" \
 		"\n  make restart          # Restart local CLI" \
 		"\n  make run              # Run CLI once in foreground" \
-		"\n  make test             # Run go test ./... on host" \
-		"\n  make backend-test     # Run backend tests with custom Go settings" \
+		"\n  make test             # Run all tests (backend + frontend)" \
+		"\n  make backend-test     # Run backend Go tests" \
 		"\n  make frontend-test    # Run frontend tests" \
 		"\n  make frontend-lint    # Run frontend linting" \
 		"\n  make frontend-ci      # Run frontend lint + test" \
-		"\n  make fmt/lint/tidy/test     # Common Go tasks" \
-		"\n  make clean                  # Remove build artifacts"
+		"\n  make check            # Smoke test the gateway endpoint" \
+		"\n  make dist             # Build distribution packages for all platforms" \
+		"\n  make ui               # Start frontend dev server" \
+		"\n  make d-start          # Run gateway CLI via Docker (foreground)" \
+		"\n  make d-test           # Run Go tests in Docker" \
+		"\n  make fmt/lint/tidy    # Common Go tasks" \
+		"\n  make clean            # Remove build artifacts"
 
 $(TMP_DIR):
 	@mkdir -p $(TMP_DIR)
@@ -67,8 +42,17 @@
 $(BIN_DIR):
 	@mkdir -p $(BIN_DIR)
 
+# Build targets
+build: build-gateway build-gatewayd
+	@echo "Built gateway and gatewayd to $(BIN_DIR)/"
+
+build-gateway: $(BIN_DIR)
+	CGO_ENABLED=0 $(GO) build -ldflags "-s -w" -o $(BIN_DIR)/gateway ./cmd/gateway
+
+build-gatewayd: $(BIN_DIR)
+	CGO_ENABLED=0 $(GO) build -ldflags "-s -w" -o $(BIN_DIR)/gatewayd ./cmd/gatewayd
+
 # Docker targets
-
 d-start:
 	@docker compose run --rm cli
 
@@ -84,14 +68,12 @@
 d-shell:
 	@docker compose run --rm dev bash
 
-# Local targets
->>>>>>> a61b8005
-
+# Local runtime targets
 start: $(TMP_DIR)
 	@if [ -f $(PID_FILE) ] && kill -0 $$(cat $(PID_FILE)) 2>/dev/null; then \
 		echo "$(PROJECT) CLI already running with PID $$(cat $(PID_FILE))"; \
 	else \
-		env TOKEN_EXCHANGE_BASE_URL=$${TOKEN_EXCHANGE_BASE_URL:-http://localhost:8080} nohup go run ./cmd/gateway >$(CLI_LOG) 2>&1 & echo $$! > $(PID_FILE); \
+		env TOKLIGENCE_BASE_URL=$${TOKLIGENCE_BASE_URL:-http://localhost:8080} nohup go run ./cmd/gateway >$(CLI_LOG) 2>&1 & echo $$! > $(PID_FILE); \
 		echo "Started $(PROJECT) CLI (PID $$(cat $(PID_FILE)))"; \
 	fi
 
@@ -111,19 +93,14 @@
 restart: stop start
 
 run:
-	@TOKEN_EXCHANGE_BASE_URL=$${TOKEN_EXCHANGE_BASE_URL:-http://localhost:8080} go run ./cmd/gateway
-
-build: $(BIN_DIR)
-	@go build -o $(BIN_DIR)/tokligence ./cmd/gateway
-	@echo "Built $(BIN_DIR)/tokligence"
-
-test:
-	@go test ./...
+	@TOKLIGENCE_BASE_URL=$${TOKLIGENCE_BASE_URL:-http://localhost:8080} go run ./cmd/gateway
 
 check:
 	@./scripts/smoke.sh
 
-# Backend/frontend test targets from HEAD
+# Test targets
+test: backend-test frontend-test
+
 backend-test:
 	GOCACHE=$(GOCACHE) GOMODCACHE=$(GOMODCACHE) $(GO) test ./...
 
@@ -135,10 +112,7 @@
 
 frontend-ci: frontend-lint frontend-test
 
-<<<<<<< HEAD
-# Convenience aggregate target
-test: backend-test frontend-test
-
+# Frontend dev targets
 ui:
 	cd fe && npm run dev
 
@@ -148,46 +122,45 @@
 ui-h5:
 	cd fe && npm run build:h5 && npx --yes serve dist
 
+ui-dev:
+	cd fe && npm run dev
+
+# Distribution targets
+dist-go:
+	@mkdir -p "$(DIST_DIR)"
+	@for platform in $(PLATFORMS); do \
+		os=$$(echo $$platform | cut -d/ -f1); \
+		arch=$$(echo $$platform | cut -d/ -f2); \
+		for bin in $(GO_BINARIES); do \
+			output="$(DIST_DIR)/$${bin}-$(DIST_VERSION)-$${os}-$${arch}"; \
+			if [ "$$os" = "windows" ]; then output="$${output}.exe"; fi; \
+			echo "Building $$output..."; \
+			GOOS=$$os GOARCH=$$arch CGO_ENABLED=0 $(GO) build \
+				-ldflags "-s -w -X main.Version=$(DIST_VERSION)" \
+				-o "$$output" ./cmd/$$bin || exit 1; \
+		done; \
+	done
+	@echo "Go binaries built in $(DIST_DIR)/"
+
 clean-dist:
-	rm -rf $(DIST_DIR)
-
-dist-go:
-	@set -euo pipefail; \
-	for platform in $(PLATFORMS); do \
-		GOOS=$${platform%/*}; \
-		GOARCH=$${platform#*/}; \
-		OUTDIR="$(DIST_DIR)/go/$${GOOS}-$${GOARCH}"; \
-		mkdir -p "$${OUTDIR}"; \
-		for bin in $(GO_BINARIES); do \
-			OUTPUT="$${OUTDIR}/$${bin}"; \
-			if [[ $$GOOS == windows ]]; then OUTPUT="$${OUTPUT}.exe"; fi; \
-			CGO_ENABLED=0 GOOS=$$GOOS GOARCH=$$GOARCH $(GO) build -ldflags "-s -w" -o "$${OUTPUT}" ./cmd/$${bin}; \
-		done; \
-		rm -rf "$${OUTDIR}/config"; \
-		cp -R config "$${OUTDIR}/config"; \
-	done
+	rm -rf "$(DIST_DIR)"
 
 dist-frontend:
-	@set -euo pipefail; \
-	cd fe; \
-	npm ci; \
-	npm run build:web; \
-	rm -rf "$(DIST_DIR)/frontend/web"; \
-	mkdir -p "$(DIST_DIR)/frontend/web"; \
-	cp -R dist/. "$(DIST_DIR)/frontend/web/"; \
-	npm run build:h5; \
-	rm -rf "$(DIST_DIR)/frontend/h5"; \
-	mkdir -p "$(DIST_DIR)/frontend/h5"; \
-	cp -R dist/. "$(DIST_DIR)/frontend/h5/"; \
-	rm -rf dist
+	cd fe && npm run build:web
+	mkdir -p "$(DIST_DIR)/frontend/web"
+	cp -R fe/dist/. "$(DIST_DIR)/frontend/web/"
+	rm -rf fe/dist
+	cd fe && npm run build:h5
+	mkdir -p "$(DIST_DIR)/frontend/h5"
+	cp -R fe/dist/. "$(DIST_DIR)/frontend/h5/"
+	rm -rf fe/dist
 
 dist:
 	$(MAKE) clean-dist
 	$(MAKE) dist-go
 	$(MAKE) dist-frontend
-=======
-# Common utilities
 
+# Utility targets
 fmt:
 	@go fmt ./...
 
@@ -198,5 +171,4 @@
 	@go mod tidy
 
 clean:
-	@rm -rf $(TMP_DIR) .gocache .gomodcache $(CLI_LOG) $(BIN_DIR)
->>>>>>> a61b8005
+	@rm -rf $(BIN_DIR) $(TMP_DIR) $(DIST_DIR) .gocache .gomodcache $(CLI_LOG)